--- conflicted
+++ resolved
@@ -3,11 +3,9 @@
 import { useCreateUserWithEmailAndPassword } from 'react-firebase-hooks/auth';
 import { auth } from "../../sevices/firebaseConfig";
 import { useNavigate } from "react-router-dom";
-<<<<<<< HEAD
 import { setUserProperties } from "firebase/analytics";
 import { EnvelopeIcon, LockClosedIcon } from '@heroicons/react/24/outline';
-=======
->>>>>>> d4bce7c0
+
 
 const Register = () => {
   const navigate = useNavigate();
@@ -33,8 +31,7 @@
       alert("Conta criada com sucesso!");
       navigate("/login"); // ou para onde você quiser redirecionar
     }
-<<<<<<< HEAD
-    
+   
   return(
     <div className="flex items-center justify-center bg-white px-4 h-[calc(100vh-64px-40px)]">
       <form className="bg-blue-100 p-12 rounded-2xl shadow-xl w-full max-w-md space-y-3">
@@ -79,45 +76,4 @@
     );
 };  
 
-  export default Register;
-=======
-  }, [user]);
-  
-  return (
-    <form onSubmit={handleRegister} className="p-4 justify-center max-w-sm mx-auto mt-10 bg-blue-100 shadow rounded">
-      <h2 className="text-lg font-bold mb-4 text-center">Registro</h2>
-      <input
-        type="email"
-        placeholder="E-mail"
-        className="w-full mb-3 p-2 border border-gray-400 rounded"
-        onChange={(e) => setEmail(e.target.value)}
-        required
-      />
-      <input
-        type="password"
-        placeholder="Senha"
-        className="w-full mb-3 p-2 border border-gray-400 rounded"
-        onChange={(e) => setPassword(e.target.value)}
-        required
-      />
-
-      {}
-      {error?.code === "auth/email-already-in-use" && (
-        <p className="text-red-500 text-sm mb-3">
-          Este e-mail já está em uso. Faça login ou use outro.
-        </p>
-      )}
-
-      <button
-        type="submit"
-        className="w-full bg-blue-600 text-white py-2 rounded hover:bg-blue-700"
-        disabled={loading}
-      >
-        {loading ? "Carregando..." : "Registrar"}
-      </button>
-    </form>
-  );
-};
-
-export default Register;
->>>>>>> d4bce7c0
+export default Register;