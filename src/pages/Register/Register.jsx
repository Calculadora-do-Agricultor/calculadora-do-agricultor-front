--- conflicted
+++ resolved
@@ -4,7 +4,6 @@
 import { auth } from "../../sevices/firebaseConfig";
 import { EnvelopeIcon, LockClosedIcon } from '@heroicons/react/24/outline';
 
-<<<<<<< HEAD
 const Register = () => {
   const [email, setEmail] = useState('');
   const [password, setPassword] = useState('');
@@ -23,35 +22,6 @@
   }
 
   return (
-=======
-
-const Register = () => {
-  const navigate = useNavigate();
-  const [email, setEmail] = useState('');
-  const [password, setPassword] = useState('');
-
-  const [
-    createUserWithEmailAndPassword,
-    user,
-    loading,
-    error,
-  ] = useCreateUserWithEmailAndPassword(auth);
-
-  const handleRegister = async (e) => {
-    e.preventDefault();
-    await createUserWithEmailAndPassword(email, password);
-
-   
-  };
-
-  useEffect(() => {
-    if (user) {
-      alert("Conta criada com sucesso!");
-      navigate("/login"); // ou para onde você quiser redirecionar
-    }
-   
-  return(
->>>>>>> e474d58c
     <div className="flex items-center justify-center bg-white px-4 h-[calc(100vh-64px-40px)]">
       <form className="bg-blue-100 p-12 rounded-2xl shadow-xl w-full max-w-md space-y-3">
         <h2 className="text-2xl font-bold text-blue-800 text-center">Cadastre-se</h2>
