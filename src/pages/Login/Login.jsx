import React, { useContext, useState, useEffect } from "react";
import { useNavigate, Link } from "react-router-dom";
import { AuthContext } from "../../context/AuthContext";
import { signInWithEmailAndPassword, signOut } from "firebase/auth";
import { auth, db } from "../../services/firebaseConfig";
import { collection, addDoc, serverTimestamp, doc, getDoc } from "firebase/firestore";
import { useToast } from "../../context/ToastContext";
import { useForm } from "react-hook-form";
import { zodResolver } from "@hookform/resolvers/zod";
import { loginSchema } from "@/schemas";
import {
  EnvelopeIcon,
  ArrowRightOnRectangleIcon,
  EyeIcon,
  LockClosedIcon,
  EyeSlashIcon,
} from "@heroicons/react/24/outline";
import {
  Form,
  FormControl,
  FormField,
  FormItem,
  FormLabel,
  FormMessage,
  Input,
  Button,
  AuthAlert,
} from "../../components/ui";
import { cn } from "../../lib/utils";

// Schema de validação com Zod


const Login = () => {
  const navigate = useNavigate();
  const { user, loading } = useContext(AuthContext);
  const [error, setError] = useState("");
  const [errorCode, setErrorCode] = useState("");
  const [isLoading, setIsLoading] = useState(false);
  const [showPassword, setShowPassword] = useState(false);
  const { success, error: toastError, info } = useToast();

  const form = useForm({
    resolver: zodResolver(loginSchema),
    defaultValues: {
      email: "",
      password: "",
      rememberMe: false,
    },
  });

  // Listener para evento de conta desativada
  useEffect(() => {
    const handleAccountDisabled = () => {
      setError("Sua conta foi desativada por um administrador.");
      setErrorCode("account-disabled");
    };

    window.addEventListener('accountDisabled', handleAccountDisabled);
    
    return () => {
      window.removeEventListener('accountDisabled', handleAccountDisabled);
    };
  }, []);

  const handleLogin = async (values) => {
    setError("");
    setErrorCode("");
    setIsLoading(true);

    try {
      const userCredential = await signInWithEmailAndPassword(
        auth,
        values.email,
        values.password,
      );
      const user = userCredential.user;

<<<<<<< HEAD
      // Removida verificação de e-mail para melhorar experiência do usuário
=======
      if (!user.emailVerified) {
        setError("Verifique seu e-mail antes de continuar.");
        toastError("Verifique seu e-mail antes de continuar.");
        setIsLoading(false);
        return;
      }
>>>>>>> f87123c3

      // Verificar se a conta está ativa antes de prosseguir
      const userDocRef = doc(db, "users", user.uid);
      const userDocSnap = await getDoc(userDocRef);
      
      if (userDocSnap.exists()) {
        const userData = userDocSnap.data();
        
        if (userData.active === false) {
          // Deslogar imediatamente e mostrar erro
          await signOut(auth);
          setError("Sua conta foi desativada por um administrador.");
          toastError("Sua conta foi desativada por um administrador.");
          setErrorCode("account-disabled");
          setIsLoading(false);
          return;
        }
      }

      // Proteção contra log duplicado por sessão
      const sessionId = crypto.randomUUID();
      localStorage.setItem("sessionId", sessionId);

      await addDoc(collection(db, "Logs"), {
        userId: user.uid,
        email: user.email,
        acao: "Login",
        timestamp: serverTimestamp(),
        userAgent: navigator.userAgent,
        sessionId: sessionId,
      });

      localStorage.setItem("authToken", "logado");

      if (values.rememberMe) {
        localStorage.setItem("rememberedEmail", values.email);
      } else {
        localStorage.removeItem("rememberedEmail");
      }

<<<<<<< HEAD
      success("Bem-vindo de volta! Login realizado com sucesso.");
=======
      success("Login realizado com sucesso!");
>>>>>>> f87123c3
      navigate("/Calculator");
    } catch (error) {
      // Log do erro para monitoramento de segurança
      console.error('Login error:', {
        code: error.code,
        message: error.message,
        timestamp: new Date().toISOString(),
        email: values.email // Log apenas do email, não da senha
      });
      
      // Definir código de erro específico do Firebase Auth
      setErrorCode(error.code || 'default');
      setError("Erro de autenticação");
      
      // Mensagens de erro mais específicas para o usuário
      if (error.code === 'auth/invalid-credential' || error.code === 'auth/user-not-found' || error.code === 'auth/wrong-password') {
<<<<<<< HEAD
        // Notificação de email ou senha incorretos removida conforme solicitado
      } else if (error.code === 'auth/too-many-requests') {
        // Notificação de muitas tentativas removida conforme solicitado
      } else if (error.code === 'auth/user-disabled') {
        // Mantendo apenas o registro do erro sem exibir notificação
      } else {
        // Notificação genérica de erro de login removida conforme solicitado
=======
        toastError("Email ou senha incorretos. Tente novamente.");
      } else if (error.code === 'auth/too-many-requests') {
        toastError("Muitas tentativas de login. Tente novamente mais tarde.");
      } else if (error.code === 'auth/user-disabled') {
        toastError("Sua conta foi desativada.");
      } else {
        toastError("Erro ao fazer login. Tente novamente.");
>>>>>>> f87123c3
      }
      
      // Log adicional para erros críticos de segurança
      if (error.code === 'auth/too-many-requests' || error.code === 'auth/user-disabled') {
        console.warn('Security alert - Login attempt blocked:', {
          code: error.code,
          email: values.email,
          timestamp: new Date().toISOString(),
          userAgent: navigator.userAgent
        });
      }
    } finally {
      setIsLoading(false);
    }
  };

  useEffect(() => {
    // Não redirecionar se há erro de conta desativada
    if (!loading && user && errorCode !== "account-disabled") {
      navigate("/Calculator", { replace: true });
    }

    const rememberedEmail = localStorage.getItem("rememberedEmail");
    if (rememberedEmail) {
      form.setValue("email", rememberedEmail);
      form.setValue("rememberMe", true);
    }
  }, [user, loading, navigate, form, errorCode]);

  return (
    <div className="min-h-[calc(100vh-64px-40px)] bg-gradient-to-br from-blue-50 via-indigo-50 to-purple-50 flex items-center justify-center px-4 py-8">
      <div className="w-full max-w-md">
        <div className="backdrop-blur-xl bg-white/80 border border-white/20 rounded-2xl shadow-2xl p-8 space-y-6">
        {/* Header */}
        <div className="space-y-3 text-center">
          <div className="mx-auto w-16 h-16 rounded-2xl flex items-center justify-center shadow-lg" style={{background: 'linear-gradient(135deg, #00418f, #0066cc)'}}>
            <ArrowRightOnRectangleIcon className="w-8 h-8 text-white" />
          </div>
          <h1 className="text-3xl font-bold bg-clip-text text-transparent" style={{background: 'linear-gradient(135deg, #00418f, #0066cc)', WebkitBackgroundClip: 'text'}}>
            Bem-vindo de volta
          </h1>
          <p className="text-gray-600 text-sm">
            Entre com suas credenciais para acessar sua conta
          </p>
        </div>

        {/* Formulário */}
        <Form {...form}>
          <form onSubmit={form.handleSubmit(handleLogin)} className="space-y-5">
            {/* Campo Email */}
            <FormField
              control={form.control}
              name="email"
              render={({ field }) => (
                <FormItem>
                  <FormLabel className="text-gray-700 font-medium">
                    Email
                  </FormLabel>
                  <FormControl>
                    <div className="relative">
                      <Input
                        {...field}
                        type="email"
                        placeholder="seu@email.com"
                        className={cn(
                          "pl-10 h-11 border-gray-200 transition-all duration-200",
                          "hover:border-gray-400 bg-white/50"
                        )}
                        style={{
                          '--tw-ring-color': '#00418f33',
                          borderColor: form.formState.errors.email ? '#ef4444' : undefined
                        }}
                        onFocus={(e) => {
                          e.target.style.borderColor = '#00418f';
                          e.target.style.boxShadow = '0 0 0 3px #00418f33';
                        }}
                        onBlur={(e) => {
                          e.target.style.borderColor = '#e5e7eb';
                          e.target.style.boxShadow = 'none';
                        }}
                        disabled={isLoading}
                        tabIndex={1}
                      />
                      <EnvelopeIcon className="absolute left-3 top-1/2 -translate-y-1/2 h-5 w-5 text-gray-400" />
                    </div>
                  </FormControl>
                  <FormMessage className="text-red-500 text-xs" />
                </FormItem>
              )}
            />

            {/* Campo Senha */}
            <FormField
              control={form.control}
              name="password"
              render={({ field }) => (
                <FormItem>
                  <div className="flex items-center justify-between">
                    <FormLabel className="text-gray-700 font-medium">
                      Senha
                    </FormLabel>
                    <Link
                      to="/recuperar-senha"
                      className="text-sm hover:underline transition-colors"
                      style={{color: '#00418f'}}
                      onMouseEnter={(e) => e.target.style.color = '#003366'}
                      onMouseLeave={(e) => e.target.style.color = '#00418f'}
                      tabIndex={6}
                    >
                      Esqueceu a senha?
                    </Link>
                  </div>
                  <FormControl>
                    <div className="relative">
                      <Input
                        {...field}
                        type={showPassword ? "text" : "password"}
                        placeholder="Sua senha"
                        className={cn(
                          "pl-10 pr-10 h-11 border-gray-200 transition-all duration-200",
                          "hover:border-gray-400 bg-white/50"
                        )}
                        style={{
                          '--tw-ring-color': '#00418f33',
                          borderColor: form.formState.errors.password ? '#ef4444' : undefined
                        }}
                        onFocus={(e) => {
                          e.target.style.borderColor = '#00418f';
                          e.target.style.boxShadow = '0 0 0 3px #00418f33';
                        }}
                        onBlur={(e) => {
                          e.target.style.borderColor = '#e5e7eb';
                          e.target.style.boxShadow = 'none';
                        }}
                        disabled={isLoading}
                        tabIndex={2}
                      />
                      <LockClosedIcon className="absolute left-3 top-1/2 -translate-y-1/2 h-5 w-5 text-gray-400" />
                      <button
                        type="button"
                        onClick={() => setShowPassword(!showPassword)}
                        className="absolute right-3 top-1/2 -translate-y-1/2 text-gray-400 transition-colors duration-200 focus:outline-none"
                        style={{
                          color: showPassword ? '#00418f' : undefined
                        }}
                        onMouseEnter={(e) => e.target.style.color = '#00418f'}
                        onMouseLeave={(e) => e.target.style.color = showPassword ? '#00418f' : '#9ca3af'}
                        onFocus={(e) => e.target.style.color = '#00418f'}
                        aria-label={showPassword ? "Esconder senha" : "Mostrar senha"}
                        disabled={isLoading}
                        tabIndex={3}
                      >
                        {showPassword ? (
                          <EyeSlashIcon className="h-5 w-5" />
                        ) : (
                          <EyeIcon className="h-5 w-5" />
                        )}
                      </button>
                    </div>
                  </FormControl>
                  <FormMessage className="text-red-500 text-xs" />
                </FormItem>
              )}
            />

            {/* Checkbox Lembrar */}
            <FormField
              control={form.control}
              name="rememberMe"
              render={({ field }) => (
                <FormItem>
                  <div className="flex items-center space-x-2">
                    <FormControl>
                      <input
                        id="remember-me-checkbox"
                        type="checkbox"
                        checked={field.value}
                        onChange={field.onChange}
                        className="h-4 w-4 rounded border-gray-200 transition-colors"
                        style={{
                          accentColor: '#00418f',
                          '--tw-ring-color': '#00418f33'
                        }}
                        onFocus={(e) => {
                          e.target.style.boxShadow = '0 0 0 2px #00418f33';
                        }}
                        onBlur={(e) => {
                          e.target.style.boxShadow = 'none';
                        }}
                        disabled={isLoading}
                        tabIndex={4}
                      />
                    </FormControl>
                    <FormLabel htmlFor="remember-me-checkbox" className="text-sm text-gray-600 font-normal cursor-pointer">
                      Lembrar meu email
                    </FormLabel>
                  </div>
                </FormItem>
              )}
            />

            {/* Alert de Erro */}
            {error && (
              <AuthAlert 
                errorCode={errorCode} 
                context="login"
                onClose={() => {
                  setError("");
                  setErrorCode("");
                }} 
              />
            )}

            {/* Botão de Submit */}
            <Button
              type="submit"
              disabled={isLoading}
              className={cn(
                "w-full h-11 text-white font-semibold rounded-lg transition-all duration-200 transform hover:scale-[1.02] active:scale-[0.98]",
                "shadow-lg hover:shadow-xl disabled:opacity-50 disabled:cursor-not-allowed disabled:transform-none",
                "focus:ring-2 focus:ring-offset-2"
              )}
              style={{
                background: 'linear-gradient(135deg, #00418f, #0066cc)',
                '--tw-ring-color': '#00418f66'
              }}
              onMouseEnter={(e) => {
                if (!isLoading) {
                  e.target.style.background = 'linear-gradient(135deg, #003366, #004d99)';
                }
              }}
              onMouseLeave={(e) => {
                if (!isLoading) {
                  e.target.style.background = 'linear-gradient(135deg, #00418f, #0066cc)';
                }
              }}
              tabIndex={5}
            >
              {isLoading ? (
                <div className="flex items-center justify-center space-x-2">
                  <div className="w-4 h-4 border-2 border-white/30 border-t-white rounded-full animate-spin" />
                  <span>Entrando...</span>
                </div>
              ) : (
                "Entrar"
              )}
            </Button>



            {/* Link para Registro */}
            <div className="text-center pt-4">
              <p className="text-sm text-gray-600">
                Não tem uma conta?{" "}
                <Link
                  to="/Register"
                  className="font-semibold hover:underline transition-colors"
                   style={{color: '#00418f'}}
                   onMouseEnter={(e) => e.target.style.color = '#003366'}
                   onMouseLeave={(e) => e.target.style.color = '#00418f'}
                   tabIndex={7}
                >
                  Cadastre-se aqui
                </Link>
              </p>
            </div>
          </form>
        </Form>
        </div>
      </div>
    </div>
  );
};

export default Login;<|MERGE_RESOLUTION|>--- conflicted
+++ resolved
@@ -76,16 +76,8 @@
       );
       const user = userCredential.user;
 
-<<<<<<< HEAD
       // Removida verificação de e-mail para melhorar experiência do usuário
-=======
-      if (!user.emailVerified) {
-        setError("Verifique seu e-mail antes de continuar.");
-        toastError("Verifique seu e-mail antes de continuar.");
-        setIsLoading(false);
-        return;
-      }
->>>>>>> f87123c3
+
 
       // Verificar se a conta está ativa antes de prosseguir
       const userDocRef = doc(db, "users", user.uid);
@@ -126,11 +118,9 @@
         localStorage.removeItem("rememberedEmail");
       }
 
-<<<<<<< HEAD
+
       success("Bem-vindo de volta! Login realizado com sucesso.");
-=======
-      success("Login realizado com sucesso!");
->>>>>>> f87123c3
+
       navigate("/Calculator");
     } catch (error) {
       // Log do erro para monitoramento de segurança
@@ -147,7 +137,7 @@
       
       // Mensagens de erro mais específicas para o usuário
       if (error.code === 'auth/invalid-credential' || error.code === 'auth/user-not-found' || error.code === 'auth/wrong-password') {
-<<<<<<< HEAD
+
         // Notificação de email ou senha incorretos removida conforme solicitado
       } else if (error.code === 'auth/too-many-requests') {
         // Notificação de muitas tentativas removida conforme solicitado
@@ -155,15 +145,7 @@
         // Mantendo apenas o registro do erro sem exibir notificação
       } else {
         // Notificação genérica de erro de login removida conforme solicitado
-=======
-        toastError("Email ou senha incorretos. Tente novamente.");
-      } else if (error.code === 'auth/too-many-requests') {
-        toastError("Muitas tentativas de login. Tente novamente mais tarde.");
-      } else if (error.code === 'auth/user-disabled') {
-        toastError("Sua conta foi desativada.");
-      } else {
-        toastError("Erro ao fazer login. Tente novamente.");
->>>>>>> f87123c3
+
       }
       
       // Log adicional para erros críticos de segurança
