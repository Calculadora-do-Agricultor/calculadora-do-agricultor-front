import {
  UserIcon,
  EnvelopeIcon,
  LockClosedIcon,
  LanguageIcon,
  SunIcon,
  MoonIcon,
  PencilIcon,
  ArrowLeftOnRectangleIcon,
  ShieldCheckIcon,
  BellIcon,
  CogIcon,
  EyeIcon,
  EyeSlashIcon,
  // ClipboardDocumentListIcon, // Não utilizado no código fornecido
  // UsersIcon, // Não utilizado no código fornecido
} from "@heroicons/react/24/outline";
import {
  Dialog,
  DialogContent,
  DialogHeader,
  DialogTitle,
  DialogDescription,
  DialogTrigger,
  DialogFooter,
<<<<<<< HEAD
} from "@/components/ui/dialog"
import { Button } from "@/components/ui"
import { useNavigate } from "react-router-dom"
import { useEffect, useState, useContext } from "react"
import { AuthContext } from "../../context/AuthContext"
import { authWrapper, firestoreWrapper } from "../../services/firebaseWrapper"

const Settings = () => {
  const navigate = useNavigate()
  const [userName, setUserName] = useState("")
  const [userRole, setUserRole] = useState("")
  const [loading, setLoading] = useState(true)
  const [activeTab, setActiveTab] = useState("profile")
  const [isAdmin, setIsAdmin] = useState(false)
  const { preferences, updatePreferences, hideFooter, toggleHideFooter } = useContext(AuthContext)
  const user = authWrapper.getCurrentUser()
=======
} from "@/components/ui/dialog";
import { Button } from "@/components/ui/button"; // Corrigido o import, era 'Button' mas não tinha o path completo
import {
  signOut,
  updateProfile,
  updateEmail,
  updatePassword,
  reauthenticateWithCredential,
  EmailAuthProvider,
  verifyBeforeUpdateEmail, // Adicionado aqui para clareza
} from "firebase/auth";
import { auth, db } from "../../services/firebaseConfig";
import { useNavigate } from "react-router-dom";
import { useAuthState } from "react-firebase-hooks/auth";
import { useEffect, useState, useContext } from "react";
import { doc, getDoc, updateDoc } from "firebase/firestore";
import { AuthContext } from "../../context/AuthContext";
import { toast } from "react-toastify";
// import { verifyBeforeUpdateEmail } from "firebase/auth"; // Já importado acima
import "react-toastify/dist/ReactToastify.css";
// import { zodResolver } from "@hookform/resolvers/zod" // Não utilizado no código fornecido
// import { updateUserSchema } from "@/schemas/userSchema" // Não utilizado no código fornecido

const Settings = () => {
  const navigate = useNavigate();
  const [user] = useAuthState(auth);
  const [userName, setUserName] = useState("");
  const [userRole, setUserRole] = useState("");
  const [loading, setLoading] = useState(true);
  const [activeTab, setActiveTab] = useState("profile");
  const [isAdmin, setIsAdmin] = useState(false);
  const { preferences, updatePreferences /* hideFooter, toggleHideFooter */ } =
    useContext(AuthContext); // hideFooter e toggleHideFooter não são usados na seção de aparência do código fornecido

  // ESTADOS PARA EDIÇÃO DE PERFIL
  const [editingName, setEditingName] = useState("");
  const [editingEmail, setEditingEmail] = useState("");
  const [currentPassword, setCurrentPassword] = useState("");
  const [newPassword, setNewPassword] = useState("");
  const [confirmNewPassword, setConfirmNewPassword] = useState("");
  const [showPassword, setShowPassword] = useState(false);
  const [showNewPassword, setShowNewPassword] = useState(false);
  const [showConfirmNewPassword, setShowConfirmNewPassword] = useState(false);
  const [isSaving, setIsSaving] = useState(false);
  const [error, setError] = useState("");
  const [success, setSuccess] = useState("");
>>>>>>> b2bb0c26

  useEffect(() => {
    const fetchUserData = async () => {
      if (user) {
        setLoading(true);
        try {
<<<<<<< HEAD
          const userData = await firestoreWrapper.getDocument("users", user.uid)

          if (userData) {
            setUserName(userData.name)
=======
          const userRef = doc(db, "users", user.uid);
          const docSnap = await getDoc(userRef);

          if (docSnap.exists()) {
            const userData = docSnap.data();
            setUserName(userData.name);
            setEditingName(userData.name);
            setEditingEmail(user.email);
>>>>>>> b2bb0c26

            if (userData.role === "admin") {
              setUserRole("Administrador");
              setIsAdmin(true);
            } else {
              setUserRole("Usuário");
              setIsAdmin(false);
            }
          }
        } catch (error) {
          console.error("Erro ao buscar dados do usuário:", error);
          toast.error("Erro ao carregar dados do usuário.");
        } finally {
          setLoading(false);
        }
      }
    };

    fetchUserData();
  }, [user]);

  const handleLogout = async () => {
    try {
<<<<<<< HEAD
      await authWrapper.signOut()
      navigate("/login")
    } catch (error) {
      console.error("Erro ao fazer logout:", error)
      // Se estiver offline, forçar logout local
      if (!authWrapper.isOnline()) {
        localStorage.clear()
        navigate("/login")
      }
=======
      // Mostrar alerta antes de redirecionar
      const alertResult = window.confirm(`Um email de verificação foi enviado para ${editingEmail}. Você será redirecionado para a página de login para entrar novamente com seu novo email.`);
      
      await signOut(auth);
      navigate("/login");
    } catch (error) {
      console.error("Erro ao fazer logout:", error);
      toast.error("Erro ao fazer logout.");
    }
  };

  const handleReauthenticate = async () => {
    setError("");
    if (!user) return false;

    if (!currentPassword) {
      setError("Por favor, digite sua senha atual para confirmar a alteração.");
      return false;
    }

    try {
      const credential = EmailAuthProvider.credential(
        user.email,
        currentPassword,
      );
      await reauthenticateWithCredential(user, credential);
      return true;
    } catch (err) {
      console.error("Erro de reautenticação:", err.code, err.message);
      if (err.code === "auth/wrong-password") {
        setError("Senha atual incorreta. Por favor, tente novamente.");
      } else if (err.code === "auth/user-not-found") {
        setError("Usuário não encontrado.");
      } else if (err.code === "auth/invalid-credential") {
        setError("Credenciais inválidas. Por favor, verifique sua senha.");
      } else {
        setError("Erro ao reautenticar. Tente novamente mais tarde.");
      }
      return false;
    }
  };

  const handleSaveName = async () => {
    if (!user) {
      toast.error("Usuário não autenticado.");
      return;
    }
    if (!editingName.trim()) {
      setError("O nome não pode estar vazio.");
      return;
>>>>>>> b2bb0c26
    }
    if (editingName === userName) {
      toast.info("Nenhuma alteração no nome foi detectada.");
      return;
    }

    setIsSaving(true);
    setError("");
    setSuccess("");

    try {
      await updateProfile(user, { displayName: editingName });

      const userRef = doc(db, "users", user.uid);
      await updateDoc(userRef, { name: editingName });

      setUserName(editingName);
      setSuccess("Nome atualizado com sucesso!");
      toast.success("Nome atualizado com sucesso!");
    } catch (err) {
      console.error("Erro ao atualizar nome:", err);
      setError("Erro ao atualizar nome. Por favor, tente novamente.");
      toast.error("Erro ao atualizar nome.");
    } finally {
      setIsSaving(false);
    }
  };

  const handleSaveEmail = async () => {
    if (!user) {
      toast.error("Usuário não autenticado.");
      return;
    }

    // Primeiro fazemos a reautenticação
    setIsSaving(true);
    setError("");
    setSuccess("");

    try {
      // Reautenticar antes de qualquer validação
      const reauthenticated = await handleReauthenticate();
      if (!reauthenticated) {
        setIsSaving(false);
        return;
      }

      // Depois validamos o e-mail
      if (!editingEmail.trim()) {
        setError("O e-mail não pode estar vazio.");
        setIsSaving(false);
        return;
      }

      const emailRegex = /^[^\s@]+@[^\s@]+\.[^\s@]+$/;
      if (!emailRegex.test(editingEmail)) {
        setError("Por favor, insira um e-mail válido.");
        setIsSaving(false);
        return;
      }

      if (editingEmail === user.email) {
        toast.info("Nenhuma alteração no e-mail foi detectada.");
        setIsSaving(false);
        return;
      }

      // Por fim, atualizamos o e-mail
      await verifyBeforeUpdateEmail(user, editingEmail);

      // Atualizamos também no Firestore
      const userRef = doc(db, "users", user.uid);
      await updateDoc(userRef, { email: editingEmail });

      // Mostrar alerta antes de redirecionar
      window.alert(`Um email de verificação foi enviado para ${editingEmail}\n\nVocê será redirecionado para a página de login para entrar novamente com seu novo email.`);

      await signOut(auth);
      navigate("/login");
    } catch (err) {
      console.error("Erro ao atualizar e-mail:", err);
      if (err.code === "auth/invalid-email") {
        setError("E-mail inválido.");
      } else if (err.code === "auth/email-already-in-use") {
        setError("Este e-mail já está em uso por outra conta.");
      } else if (err.code === "auth/requires-recent-login") {
        setError(
          "Por favor, faça logout e login novamente antes de tentar alterar o e-mail.",
        );
      } else {
        setError("Erro ao atualizar e-mail. Tente novamente mais tarde.");
      }
      toast.error("Erro ao atualizar e-mail.");
    } finally {
      setIsSaving(false);
    }
  };
  // <-- Removido o '};' extra aqui que estava fechando a função handleSaveEmail prematuramente.

  const handleSavePassword = async () => {
    if (!user) {
      toast.error("Usuário não autenticado.");
      return;
    }
    if (!currentPassword || !newPassword || !confirmNewPassword) {
      setError("Por favor, preencha todos os campos de senha.");
      return;
    }
    if (newPassword.length < 6) {
      setError("A nova senha deve ter pelo menos 6 caracteres.");
      return;
    }
    if (newPassword !== confirmNewPassword) {
      setError("A nova senha e a confirmação de senha não coincidem.");
      return;
    }
    if (newPassword === currentPassword) {
      setError("A nova senha não pode ser igual à senha atual.");
      return;
    }

    setIsSaving(true);
    setError("");
    setSuccess("");

    try {
      const reauthenticated = await handleReauthenticate();
      if (!reauthenticated) {
        setIsSaving(false);
        return;
      }

      await updatePassword(user, newPassword);
      setSuccess("Senha atualizada com sucesso!");
      toast.success("Senha atualizada com sucesso!");
      setCurrentPassword("");
      setNewPassword("");
      setConfirmNewPassword("");
    } catch (err) {
      console.error("Erro ao atualizar senha:", err);
      if (err.code === "auth/weak-password") {
        setError("A senha é muito fraca. Por favor, use uma senha mais forte.");
      } else if (err.code === "auth/requires-recent-login") {
        setError(
          "Esta ação requer que você faça login novamente. Por favor, digite sua senha atual.",
        );
      } else {
        setError("Erro ao atualizar senha. Tente novamente mais tarde.");
      }
      toast.error("Erro ao atualizar senha.");
    } finally {
      setIsSaving(false);
    }
  };

  const renderRoleBadge = () => {
    if (userRole === "Administrador") {
      return (
        <div className="flex items-center rounded-full bg-[#FFEE00] px-3 py-1 text-sm font-medium text-[#00418F] shadow-sm">
          <ShieldCheckIcon className="mr-1 h-4 w-4" />
          {userRole}
        </div>
      );
    } else {
      return (
        <div className="flex items-center rounded-full bg-[#00418F]/10 px-3 py-1 text-sm font-medium text-[#00418F]">
          <UserIcon className="mr-1 h-4 w-4" />
          {userRole}
        </div>
      );
    }
  };

  return (
    <div className="flex min-h-screen flex-col items-center justify-start bg-gradient-to-b from-[#00418F]/10 to-[#EFF2FF] p-4 md:p-8">
      <div className="w-full max-w-4xl overflow-hidden rounded-xl border border-[#00418F]/10 bg-white shadow-lg">
        {/* Cabeçalho */}
        <div className="border-b border-[#00418F]/10 bg-[#00418F]/5 p-6">
          <h1 className="text-2xl font-bold text-[#00418F]">
            Configurações da Conta
          </h1>
          <p className="text-[#00418F]/70">
            Gerencie suas informações pessoais e preferências
          </p>
        </div>

        {/* Conteúdo principal */}
        <div className="flex flex-col md:flex-row">
          {/* Barra lateral */}
          <div className="w-full border-b border-[#00418F]/10 p-6 md:w-64 md:border-r md:border-b-0">
            <div className="mb-6 flex flex-col items-center">
              <div className="group relative mb-4">
                <div className="flex h-24 w-24 items-center justify-center rounded-full bg-gradient-to-br from-[#00418F] to-[#0066CC] shadow-lg transition-all duration-300 group-hover:shadow-xl">
                  <UserIcon className="h-12 w-12 text-white" />
                </div>
                <button className="absolute right-0 bottom-0 transform rounded-full bg-[#FFEE00] p-2 shadow-md transition-all duration-300 hover:scale-110 hover:bg-[#FFEE00]/80">
                  <PencilIcon className="h-4 w-4 text-[#00418F]" />
                </button>
              </div>

              {loading ? (
                <div className="mb-2 h-6 w-32 animate-pulse rounded bg-gray-200"></div>
              ) : (
                <h2 className="mb-2 text-xl font-bold text-[#00418F]">
                  {userName}
                </h2>
              )}

              {loading ? (
                <div className="h-6 w-24 animate-pulse rounded bg-gray-200"></div>
              ) : (
                renderRoleBadge()
              )}
            </div>

            {/* Navegação */}
            <nav className="space-y-1">
              <button
                onClick={() => setActiveTab("profile")}
                className={`flex w-full items-center rounded-lg p-3 transition-all duration-200 ${
                  activeTab === "profile"
                    ? "bg-[#00418F] text-white"
                    : "text-[#00418F] hover:bg-[#00418F]/10"
                }`}
              >
                <UserIcon className="mr-3 h-5 w-5" />
                <span className="font-medium">Perfil</span>
              </button>

              <button
                onClick={() => setActiveTab("notifications")}
                className={`flex w-full items-center rounded-lg p-3 transition-all duration-200 ${
                  activeTab === "notifications"
                    ? "bg-[#00418F] text-white"
                    : "text-[#00418F] hover:bg-[#00418F]/10"
                }`}
              >
                <BellIcon className="mr-3 h-5 w-5" />
                <span className="font-medium">Notificações</span>
              </button>

              <button
                onClick={() => setActiveTab("appearance")}
                className={`flex w-full items-center rounded-lg p-3 transition-all duration-200 ${
                  activeTab === "appearance"
                    ? "bg-[#00418F] text-white"
                    : "text-[#00418F] hover:bg-[#00418F]/10"
                }`}
              >
                <SunIcon className="mr-3 h-5 w-5" />
                <span className="font-medium">Aparência</span>
              </button>

              <button
                onClick={() => setActiveTab("security")}
                className={`flex w-full items-center rounded-lg p-3 transition-all duration-200 ${
                  activeTab === "security"
                    ? "bg-[#00418F] text-white"
                    : "text-[#00418F] hover:bg-[#00418F]/10"
                }`}
              >
                <LockClosedIcon className="mr-3 h-5 w-5" />
                <span className="font-medium">Segurança</span>
              </button>
            </nav>

            <div className="mt-8 border-t border-[#00418F]/10 pt-6">
              <button
                onClick={handleLogout}
                className="flex w-full items-center justify-center rounded-lg bg-red-50 p-3 font-medium text-red-600 transition-all duration-300 hover:bg-red-100"
              >
                <ArrowLeftOnRectangleIcon className="mr-2 h-5 w-5" />
                Sair
              </button>
            </div>
          </div>

          {/* Conteúdo principal */}
          <div className="flex-1 p-6">
            {activeTab === "profile" && (
              <div className="animate-fadeIn space-y-6">
                <div>
                  <h3 className="mb-4 text-lg font-semibold text-[#00418F]">
                    Informações Pessoais
                  </h3>
                  <div className="space-y-3">
                    <Dialog>
                      <DialogTrigger asChild>
                        <button className="flex w-full items-center rounded-lg border border-[#00418F]/10 bg-white p-3.5 text-[#00418F] shadow-sm transition-all duration-300 hover:border-[#00418F]/30 hover:bg-[#FFEE00]/10">
                          <UserIcon className="mr-3 h-5 w-5 text-[#00418F]" />
                          <div className="flex-1 text-left">
                            <span className="font-medium">Nome de usuário</span>
                            <p className="text-sm text-gray-500">
                              {userName || "Não definido"}
                            </p>
                          </div>
                          <PencilIcon className="h-4 w-4 text-[#00418F]/50" />
                        </button>
                      </DialogTrigger>
                      <DialogContent className="sm:max-w-[425px]">
                        <DialogHeader>
                          <DialogTitle>Editar Nome de Usuário</DialogTitle>
                          <DialogDescription>
                            Altere seu nome de usuário aqui. Clique em salvar
                            quando terminar.
                          </DialogDescription>
                        </DialogHeader>
                        <div className="grid gap-4 py-4">
                          <div className="grid grid-cols-4 items-center gap-4">
                            <label htmlFor="username" className="text-right">
                              Nome
                            </label>
                            <input
                              id="username"
                              defaultValue={userName}
                              onChange={(e) => {
                                setEditingName(e.target.value);
                                setError("");
                                setSuccess("");
                              }}
                              className="col-span-3 rounded-md border border-gray-300 px-3 py-2 focus:border-transparent focus:ring-2 focus:ring-[#00418F] focus:outline-none"
                            />
                          </div>
                          {error && (
                            <p className="col-span-4 mt-2 text-center text-sm text-red-500">
                              {error}
                            </p>
                          )}
                          {success && (
                            <p className="col-span-4 mt-2 text-center text-sm text-green-500">
                              {success}
                            </p>
                          )}
                        </div>
                        <DialogFooter>
                          <Button
                            type="submit"
                            onClick={handleSaveName}
                            className="bg-[#00418F] hover:bg-[#00418F]/90"
                            disabled={isSaving}
                          >
                            {isSaving ? "Salvando..." : "Salvar alterações"}
                          </Button>
                        </DialogFooter>
                      </DialogContent>
                    </Dialog>
                    <Dialog>
                      <DialogTrigger asChild>
                        <button className="flex w-full items-center rounded-lg border border-[#00418F]/10 bg-white p-3.5 text-[#00418F] shadow-sm transition-all duration-300 hover:border-[#00418F]/30 hover:bg-[#FFEE00]/10">
                          <EnvelopeIcon className="mr-3 h-5 w-5 text-[#00418F]" />
                          <div className="flex-1 text-left">
                            <span className="font-medium">E-mail</span>
                            <p className="text-sm text-gray-500">
                              {user?.email || "Não definido"}
                            </p>
                          </div>
                          <PencilIcon className="h-4 w-4 text-[#00418F]/50" />
                        </button>
                      </DialogTrigger>
                      <DialogContent className="sm:max-w-[425px]">
                        <DialogHeader>
                          <DialogTitle>Editar E-mail</DialogTitle>
                          <DialogDescription>
                            Altere seu endereço de e-mail aqui. Para sua
                            segurança, confirme sua senha atual.
                          </DialogDescription>
                        </DialogHeader>
                        <div className="space-y-4 py-4">
                          <div className="grid grid-cols-4 items-center gap-4">
                            <label htmlFor="email" className="text-right">
                              E-mail
                            </label>
                            <input
                              id="email"
                              type="email"
                              defaultValue={user?.email}
                              onChange={(e) => {
                                setEditingEmail(e.target.value);
                                setError("");
                                setSuccess("");
                              }}
                              className="col-span-3 rounded-md border border-gray-300 px-3 py-2 focus:border-transparent focus:ring-2 focus:ring-[#00418F] focus:outline-none"
                            />
                          </div>
                          <div className="grid grid-cols-4 items-center gap-4">
                            <label
                              htmlFor="currentPassword"
                              className="text-right"
                            >
                              Senha Atual
                            </label>
                            <div className="relative col-span-3">
                              <input
                                id="currentPassword"
                                type={showPassword ? "text" : "password"}
                                value={currentPassword}
                                onChange={(e) => {
                                  setCurrentPassword(e.target.value);
                                  setError("");
                                  setSuccess("");
                                }}
                                className="w-full rounded-md border border-gray-300 px-3 py-2 focus:border-transparent focus:ring-2 focus:ring-[#00418F] focus:outline-none"
                              />
                              <button
                                type="button"
                                onClick={() => setShowPassword(!showPassword)}
                                className="absolute top-1/2 right-3 -translate-y-1/2 transform"
                              >
                                {showPassword ? (
                                  <EyeSlashIcon className="h-5 w-5 text-gray-500" />
                                ) : (
                                  <EyeIcon className="h-5 w-5 text-gray-500" />
                                )}
                              </button>
                            </div>
                          </div>
                          {(error || success) && (
                            <div className="flex justify-center">
                              {error && (
                                <p className="text-sm text-red-500">{error}</p>
                              )}
                              {success && (
                                <p className="text-sm text-green-500">{success}</p>
                              )}
                            </div>
                          )}
                        </div>
                        <DialogFooter>
                          <Button
                            type="submit"
                            onClick={handleSaveEmail}
                            className="bg-[#00418F] hover:bg-[#00418F]/90"
                            disabled={isSaving}
                          >
                            {isSaving ? "Salvando..." : "Salvar alterações"}
                          </Button>
                        </DialogFooter>
                      </DialogContent>
                    </Dialog>
                    {/* O bloco de DialogFooter e DialogContent abaixo estava duplicado e mal-fechado. Ele foi removido. */}
                    {/*
                                                    {isSaving ? "Salvando..." : "Salvar alterações"}
                                                  </Button>
                                                </DialogFooter>
                                              </DialogContent>
                                            </Dialog>
                    */}
                  </div>
                </div>

                <div>
                  <h3 className="mb-4 text-lg font-semibold text-[#00418F]">
                    Preferências
                  </h3>
                  <div className="space-y-3">
                    <Dialog>
                      <DialogTrigger asChild>
                        <button className="flex w-full items-center rounded-lg border border-[#00418F]/10 bg-white p-3.5 text-[#00418F] shadow-sm transition-all duration-300 hover:border-[#00418F]/30 hover:bg-[#FFEE00]/10">
                          <LanguageIcon className="mr-3 h-5 w-5 text-[#00418F]" />
                          <div className="flex-1 text-left">
                            <span className="font-medium">Idioma</span>
                            <p className="text-sm text-gray-500">
                              Português (Brasil)
                            </p>
                          </div>
                          <PencilIcon className="h-4 w-4 text-[#00418F]/50" />
                        </button>
                      </DialogTrigger>
                      <DialogContent className="sm:max-w-[425px]">
                        <DialogHeader>
                          <DialogTitle>Selecionar Idioma</DialogTitle>
                          <DialogDescription>
                            Escolha o idioma de sua preferência para a interface
                            do aplicativo.
                          </DialogDescription>
                        </DialogHeader>
                        <div className="grid gap-4 py-4">
                          <div className="space-y-2">
                            <label className="text-sm font-medium">
                              Idioma disponível:
                            </label>
                            <select className="w-full rounded-md border border-gray-300 px-3 py-2 focus:border-transparent focus:ring-2 focus:ring-[#00418F] focus:outline-none">
                              <option value="pt-BR">Português (Brasil)</option>
                              <option value="en-US" disabled>
                                English (US) - Em breve
                              </option>
                              <option value="es-ES" disabled>
                                Español - Em breve
                              </option>
                            </select>
                          </div>
                        </div>
                        <DialogFooter>
                          <Button
                            type="submit"
                            className="bg-[#00418F] hover:bg-[#00418F]/90"
                          >
                            Salvar alterações
                          </Button>
                        </DialogFooter>
                      </DialogContent>
                    </Dialog>

                    <Dialog>
                      <DialogTrigger asChild>
                        <button className="flex w-full items-center rounded-lg border border-[#00418F]/10 bg-white p-3.5 text-[#00418F] shadow-sm transition-all duration-300 hover:border-[#00418F]/30 hover:bg-[#FFEE00]/10">
                          <CogIcon className="mr-3 h-5 w-5 text-[#00418F]" />
                          <div className="flex-1 text-left">
                            <span className="font-medium">
                              Configurações avançadas
                            </span>
                            <p className="text-sm text-gray-500">
                              Personalizar experiência
                            </p>
                          </div>
                          <PencilIcon className="h-4 w-4 text-[#00418F]/50" />
                        </button>
                      </DialogTrigger>
                      <DialogContent className="sm:max-w-[500px]">
                        <DialogHeader>
                          <DialogTitle>Configurações Avançadas</DialogTitle>
                          <DialogDescription>
                            Personalize sua experiência com configurações
                            avançadas do aplicativo.
                          </DialogDescription>
                        </DialogHeader>
                        <div className="grid gap-4 py-4">
                          <div className="space-y-4">
                            <div className="flex items-center justify-between">
                              <div>
                                <label className="text-sm font-medium">
                                  Notificações push
                                </label>
                                <p className="text-xs text-gray-500">
                                  Receber notificações no dispositivo
                                </p>
                              </div>
                              <input
                                type="checkbox"
                                className="rounded"
                                defaultChecked
                              />
                            </div>
                            <div className="flex items-center justify-between">
                              <div>
                                <label className="text-sm font-medium">
                                  Modo desenvolvedor
                                </label>
                                <p className="text-xs text-gray-500">
                                  Ativar recursos para desenvolvedores
                                </p>
                              </div>
                              <input type="checkbox" className="rounded" />
                            </div>
                            <div className="flex items-center justify-between">
                              <div>
                                <label className="text-sm font-medium">
                                  Analytics
                                </label>
                                <p className="text-xs text-gray-500">
                                  Compartilhar dados de uso anônimos
                                </p>
                              </div>
                              <input
                                type="checkbox"
                                className="rounded"
                                defaultChecked
                              />
                            </div>
                          </div>
                        </div>
                        <DialogFooter>
                          <Button
                            type="submit"
                            className="bg-[#00418F] hover:bg-[#00418F]/90"
                          >
                            Salvar configurações
                          </Button>
                        </DialogFooter>
                      </DialogContent>
                    </Dialog>
                  </div>
                </div>
              </div>
            )}

            {activeTab === "appearance" && (
              <div className="animate-fadeIn space-y-6">
                <h3 className="mb-4 text-lg font-semibold text-[#00418F]">
                  Aparência
                </h3>
                <div className="mb-6 grid grid-cols-1 gap-4 md:grid-cols-2">
                  <button
                    onClick={() => updatePreferences({ theme: "light" })}
                    className={`flex flex-col items-center rounded-lg p-6 shadow-md transition-all duration-300 hover:shadow-lg ${
                      preferences.theme === "light"
                        ? "border-2 border-[#FFEE00] bg-white"
                        : "border border-[#00418F]/10 bg-[#00418F]/5 hover:border-[#00418F]/30"
                    }`}
                  >
                    <div
                      className={`mb-4 flex h-16 w-16 items-center justify-center rounded-full ${
                        preferences.theme === "light"
                          ? "bg-[#FFEE00]"
                          : "bg-[#00418F]/10"
                      }`}
                    >
                      <SunIcon className="h-8 w-8 text-[#00418F]" />
                    </div>
                    <span className="text-lg font-semibold text-[#00418F]">
                      Claro
                    </span>
                  </button>
                  <button
                    onClick={() => updatePreferences({ theme: "dark" })}
                    className={`flex flex-col items-center rounded-lg p-6 shadow-md transition-all duration-300 hover:shadow-lg ${
                      preferences.theme === "dark"
                        ? "border-2 border-[#FFEE00] bg-[#00418F]/90 text-white"
                        : "border border-[#00418F]/10 bg-[#00418F]/5 hover:border-[#00418F]/30 text-[#00418F]"
                    }`}
                  >
                    <div
                      className={`mb-4 flex h-16 w-16 items-center justify-center rounded-full ${
                        preferences.theme === "dark"
                          ? "bg-[#FFEE00]"
                          : "bg-[#00418F]/10"
                      }`}
                    >
                      <MoonIcon className="h-8 w-8 text-[#00418F]" />
                    </div>
                    <span className="text-lg font-semibold">Escuro</span>
                  </button>
                </div>
              </div>
            )}

            {activeTab === "security" && (
              <div className="animate-fadeIn space-y-6">
                <h3 className="mb-4 text-lg font-semibold text-[#00418F]">
                  Segurança
                </h3>
                <div className="space-y-3">
                  <Dialog>
                    <DialogTrigger asChild>
                      <button className="flex w-full items-center rounded-lg border border-[#00418F]/10 bg-white p-3.5 text-[#00418F] shadow-sm transition-all duration-300 hover:border-[#00418F]/30 hover:bg-[#FFEE00]/10">
                        <LockClosedIcon className="mr-3 h-5 w-5 text-[#00418F]" />
                        <div className="flex-1 text-left">
                          <span className="font-medium">Alterar Senha</span>
                          <p className="text-sm text-gray-500">
                            Atualize sua senha para maior segurança.
                          </p>
                        </div>
                        <PencilIcon className="h-4 w-4 text-[#00418F]/50" />
                      </button>
                    </DialogTrigger>
                    <DialogContent className="sm:max-w-[425px]">
                      <DialogHeader>
                        <DialogTitle>Alterar Senha</DialogTitle>
                        <DialogDescription>
                          Preencha os campos para alterar sua senha. Para sua
                          segurança, confirme sua senha atual.
                        </DialogDescription>
                      </DialogHeader>
                      <div className="space-y-4 py-4">
                        <div className="grid grid-cols-4 items-center gap-4">
                          <label
                            htmlFor="currentPasswordSecurity"
                            className="text-right"
                          >
                            Senha Atual
                          </label>
                          <div className="relative col-span-3">
                            <input
                              id="currentPasswordSecurity"
                              type={showPassword ? "text" : "password"}
                              value={currentPassword}
                              onChange={(e) => {
                                setCurrentPassword(e.target.value);
                                setError("");
                                setSuccess("");
                              }}
                              className="w-full rounded-md border border-gray-300 px-3 py-2 focus:border-transparent focus:ring-2 focus:ring-[#00418F] focus:outline-none"
                            />
                            <button
                              type="button"
                              onClick={() => setShowPassword(!showPassword)}
                              className="absolute top-1/2 right-3 -translate-y-1/2 transform"
                            >
                              {showPassword ? (
                                <EyeSlashIcon className="h-5 w-5 text-gray-500" />
                              ) : (
                                <EyeIcon className="h-5 w-5 text-gray-500" />
                              )}
                            </button>
                          </div>
                        </div>
                        <div className="grid grid-cols-4 items-center gap-4">
                          <label
                            htmlFor="newPassword"
                            className="text-right"
                          >
                            Nova Senha
                          </label>
                          <div className="relative col-span-3">
                            <input
                              id="newPassword"
                              type={showNewPassword ? "text" : "password"}
                              value={newPassword}
                              onChange={(e) => {
                                setNewPassword(e.target.value);
                                setError("");
                                setSuccess("");
                              }}
                              className="w-full rounded-md border border-gray-300 px-3 py-2 focus:border-transparent focus:ring-2 focus:ring-[#00418F] focus:outline-none"
                            />
                            <button
                              type="button"
                              onClick={() => setShowNewPassword(!showNewPassword)}
                              className="absolute top-1/2 right-3 -translate-y-1/2 transform"
                            >
                              {showNewPassword ? (
                                <EyeSlashIcon className="h-5 w-5 text-gray-500" />
                              ) : (
                                <EyeIcon className="h-5 w-5 text-gray-500" />
                              )}
                            </button>
                          </div>
                        </div>
                        <div className="grid grid-cols-4 items-center gap-4">
                          <label
                            htmlFor="confirmNewPassword"
                            className="text-right"
                          >
                            Confirmar Nova Senha
                          </label>
                          <div className="relative col-span-3">
                            <input
                              id="confirmNewPassword"
                              type={showConfirmNewPassword ? "text" : "password"}
                              value={confirmNewPassword}
                              onChange={(e) => {
                                setConfirmNewPassword(e.target.value);
                                setError("");
                                setSuccess("");
                              }}
                              className="w-full rounded-md border border-gray-300 px-3 py-2 focus:border-transparent focus:ring-2 focus:ring-[#00418F] focus:outline-none"
                            />
                            <button
                              type="button"
                              onClick={() => setShowConfirmNewPassword(!showConfirmNewPassword)}
                              className="absolute top-1/2 right-3 -translate-y-1/2 transform"
                            >
                              {showConfirmNewPassword ? (
                                <EyeSlashIcon className="h-5 w-5 text-gray-500" />
                              ) : (
                                <EyeIcon className="h-5 w-5 text-gray-500" />
                              )}
                            </button>
                          </div>
                        </div>
                        {error && (
                          <p className="col-span-4 mt-2 text-center text-sm text-red-500">
                            {error}
                          </p>
                        )}
                        {success && (
                          <p className="col-span-4 mt-2 text-center text-sm text-green-500">
                            {success}
                          </p>
                        )}
                      </div>
                      <DialogFooter>
                        <Button
                          type="submit"
                          onClick={handleSavePassword}
                          className="bg-[#00418F] hover:bg-[#00418F]/90"
                          disabled={isSaving}
                        >
                          {isSaving ? "Salvando..." : "Salvar alterações"}
                        </Button>
                      </DialogFooter>
                    </DialogContent>
                  </Dialog>
                </div>
              </div>
            )}
          </div>
        </div>
      </div>
    </div>
  );
};

export default Settings;<|MERGE_RESOLUTION|>--- conflicted
+++ resolved
@@ -12,8 +12,6 @@
   CogIcon,
   EyeIcon,
   EyeSlashIcon,
-  // ClipboardDocumentListIcon, // Não utilizado no código fornecido
-  // UsersIcon, // Não utilizado no código fornecido
 } from "@heroicons/react/24/outline";
 import {
   Dialog,
@@ -23,59 +21,25 @@
   DialogDescription,
   DialogTrigger,
   DialogFooter,
-<<<<<<< HEAD
-} from "@/components/ui/dialog"
-import { Button } from "@/components/ui"
-import { useNavigate } from "react-router-dom"
-import { useEffect, useState, useContext } from "react"
-import { AuthContext } from "../../context/AuthContext"
-import { authWrapper, firestoreWrapper } from "../../services/firebaseWrapper"
-
-const Settings = () => {
-  const navigate = useNavigate()
-  const [userName, setUserName] = useState("")
-  const [userRole, setUserRole] = useState("")
-  const [loading, setLoading] = useState(true)
-  const [activeTab, setActiveTab] = useState("profile")
-  const [isAdmin, setIsAdmin] = useState(false)
-  const { preferences, updatePreferences, hideFooter, toggleHideFooter } = useContext(AuthContext)
-  const user = authWrapper.getCurrentUser()
-=======
 } from "@/components/ui/dialog";
-import { Button } from "@/components/ui/button"; // Corrigido o import, era 'Button' mas não tinha o path completo
-import {
-  signOut,
-  updateProfile,
-  updateEmail,
-  updatePassword,
-  reauthenticateWithCredential,
-  EmailAuthProvider,
-  verifyBeforeUpdateEmail, // Adicionado aqui para clareza
-} from "firebase/auth";
-import { auth, db } from "../../services/firebaseConfig";
+import { Button } from "@/components/ui/button";
 import { useNavigate } from "react-router-dom";
-import { useAuthState } from "react-firebase-hooks/auth";
 import { useEffect, useState, useContext } from "react";
-import { doc, getDoc, updateDoc } from "firebase/firestore";
 import { AuthContext } from "../../context/AuthContext";
+import { authWrapper, firestoreWrapper } from "../../services/firebaseWrapper";
 import { toast } from "react-toastify";
-// import { verifyBeforeUpdateEmail } from "firebase/auth"; // Já importado acima
 import "react-toastify/dist/ReactToastify.css";
-// import { zodResolver } from "@hookform/resolvers/zod" // Não utilizado no código fornecido
-// import { updateUserSchema } from "@/schemas/userSchema" // Não utilizado no código fornecido
 
 const Settings = () => {
   const navigate = useNavigate();
-  const [user] = useAuthState(auth);
+  const { user, isAdmin } = useContext(AuthContext);
   const [userName, setUserName] = useState("");
   const [userRole, setUserRole] = useState("");
   const [loading, setLoading] = useState(true);
   const [activeTab, setActiveTab] = useState("profile");
-  const [isAdmin, setIsAdmin] = useState(false);
-  const { preferences, updatePreferences /* hideFooter, toggleHideFooter */ } =
-    useContext(AuthContext); // hideFooter e toggleHideFooter não são usados na seção de aparência do código fornecido
-
-  // ESTADOS PARA EDIÇÃO DE PERFIL
+  const { preferences, updatePreferences, hideFooter, toggleHideFooter } = useContext(AuthContext);
+
+  // Estados para edição de perfil
   const [editingName, setEditingName] = useState("");
   const [editingEmail, setEditingEmail] = useState("");
   const [currentPassword, setCurrentPassword] = useState("");
@@ -87,35 +51,24 @@
   const [isSaving, setIsSaving] = useState(false);
   const [error, setError] = useState("");
   const [success, setSuccess] = useState("");
->>>>>>> b2bb0c26
+
 
   useEffect(() => {
     const fetchUserData = async () => {
       if (user) {
         setLoading(true);
         try {
-<<<<<<< HEAD
-          const userData = await firestoreWrapper.getDocument("users", user.uid)
+          const userData = await firestoreWrapper.getDocument("users", user.uid);
 
           if (userData) {
-            setUserName(userData.name)
-=======
-          const userRef = doc(db, "users", user.uid);
-          const docSnap = await getDoc(userRef);
-
-          if (docSnap.exists()) {
-            const userData = docSnap.data();
             setUserName(userData.name);
             setEditingName(userData.name);
             setEditingEmail(user.email);
->>>>>>> b2bb0c26
 
             if (userData.role === "admin") {
               setUserRole("Administrador");
-              setIsAdmin(true);
             } else {
               setUserRole("Usuário");
-              setIsAdmin(false);
             }
           }
         } catch (error) {
@@ -132,24 +85,15 @@
 
   const handleLogout = async () => {
     try {
-<<<<<<< HEAD
-      await authWrapper.signOut()
-      navigate("/login")
-    } catch (error) {
-      console.error("Erro ao fazer logout:", error)
-      // Se estiver offline, forçar logout local
-      if (!authWrapper.isOnline()) {
-        localStorage.clear()
-        navigate("/login")
-      }
-=======
-      // Mostrar alerta antes de redirecionar
-      const alertResult = window.confirm(`Um email de verificação foi enviado para ${editingEmail}. Você será redirecionado para a página de login para entrar novamente com seu novo email.`);
-      
-      await signOut(auth);
+      await authWrapper.signOut();
       navigate("/login");
     } catch (error) {
       console.error("Erro ao fazer logout:", error);
+      // Se estiver offline, forçar logout local
+      if (!authWrapper.isOnline()) {
+        localStorage.clear();
+        navigate("/login");
+      }
       toast.error("Erro ao fazer logout.");
     }
   };
@@ -164,14 +108,10 @@
     }
 
     try {
-      const credential = EmailAuthProvider.credential(
-        user.email,
-        currentPassword,
-      );
-      await reauthenticateWithCredential(user, credential);
+      await authWrapper.reauthenticate(currentPassword);
       return true;
     } catch (err) {
-      console.error("Erro de reautenticação:", err.code, err.message);
+      console.error("Erro de reautenticação:", err);
       if (err.code === "auth/wrong-password") {
         setError("Senha atual incorreta. Por favor, tente novamente.");
       } else if (err.code === "auth/user-not-found") {
@@ -193,7 +133,6 @@
     if (!editingName.trim()) {
       setError("O nome não pode estar vazio.");
       return;
->>>>>>> b2bb0c26
     }
     if (editingName === userName) {
       toast.info("Nenhuma alteração no nome foi detectada.");
@@ -205,10 +144,8 @@
     setSuccess("");
 
     try {
-      await updateProfile(user, { displayName: editingName });
-
-      const userRef = doc(db, "users", user.uid);
-      await updateDoc(userRef, { name: editingName });
+      await authWrapper.updateProfile({ displayName: editingName });
+      await firestoreWrapper.updateDocument("users", user.uid, { name: editingName });
 
       setUserName(editingName);
       setSuccess("Nome atualizado com sucesso!");
@@ -228,20 +165,17 @@
       return;
     }
 
-    // Primeiro fazemos a reautenticação
     setIsSaving(true);
     setError("");
     setSuccess("");
 
     try {
-      // Reautenticar antes de qualquer validação
       const reauthenticated = await handleReauthenticate();
       if (!reauthenticated) {
         setIsSaving(false);
         return;
       }
 
-      // Depois validamos o e-mail
       if (!editingEmail.trim()) {
         setError("O e-mail não pode estar vazio.");
         setIsSaving(false);
@@ -261,17 +195,12 @@
         return;
       }
 
-      // Por fim, atualizamos o e-mail
-      await verifyBeforeUpdateEmail(user, editingEmail);
-
-      // Atualizamos também no Firestore
-      const userRef = doc(db, "users", user.uid);
-      await updateDoc(userRef, { email: editingEmail });
-
-      // Mostrar alerta antes de redirecionar
+      await authWrapper.updateEmail(editingEmail);
+      await firestoreWrapper.updateDocument("users", user.uid, { email: editingEmail });
+
       window.alert(`Um email de verificação foi enviado para ${editingEmail}\n\nVocê será redirecionado para a página de login para entrar novamente com seu novo email.`);
 
-      await signOut(auth);
+      await authWrapper.signOut();
       navigate("/login");
     } catch (err) {
       console.error("Erro ao atualizar e-mail:", err);
@@ -281,7 +210,7 @@
         setError("Este e-mail já está em uso por outra conta.");
       } else if (err.code === "auth/requires-recent-login") {
         setError(
-          "Por favor, faça logout e login novamente antes de tentar alterar o e-mail.",
+          "Por favor, faça logout e login novamente antes de tentar alterar o e-mail."
         );
       } else {
         setError("Erro ao atualizar e-mail. Tente novamente mais tarde.");
@@ -291,7 +220,6 @@
       setIsSaving(false);
     }
   };
-  // <-- Removido o '};' extra aqui que estava fechando a função handleSaveEmail prematuramente.
 
   const handleSavePassword = async () => {
     if (!user) {
@@ -326,7 +254,7 @@
         return;
       }
 
-      await updatePassword(user, newPassword);
+      await authWrapper.updatePassword(newPassword);
       setSuccess("Senha atualizada com sucesso!");
       toast.success("Senha atualizada com sucesso!");
       setCurrentPassword("");
@@ -338,7 +266,7 @@
         setError("A senha é muito fraca. Por favor, use uma senha mais forte.");
       } else if (err.code === "auth/requires-recent-login") {
         setError(
-          "Esta ação requer que você faça login novamente. Por favor, digite sua senha atual.",
+          "Esta ação requer que você faça login novamente. Por favor, digite sua senha atual."
         );
       } else {
         setError("Erro ao atualizar senha. Tente novamente mais tarde.");
