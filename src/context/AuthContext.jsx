--- conflicted
+++ resolved
@@ -1,12 +1,13 @@
 import React, { createContext, useState, useEffect } from "react";
 import { authWrapper, firestoreWrapper } from "../services/firebaseWrapper";
-// Não precisa importar doc e updateDoc se usar firestoreWrapper.updateDocument
 
 export const AuthContext = createContext();
 
 export const AuthProvider = ({ children }) => {
   const [user, setUser] = useState(null);
+  const [isAdmin, setIsAdmin] = useState(false);
   const [loading, setLoading] = useState(true);
+
   const [preferences, setPreferences] = useState({
     theme: "light",
     hideFooter: false,
@@ -27,13 +28,13 @@
       profileVisibility: "private"
     }
   });
+
   useEffect(() => {
     const unsubscribe = authWrapper.onAuthStateChanged(async (firebaseUser) => {
       if (firebaseUser) {
         try {
           const userData = await firestoreWrapper.getDocument("users", firebaseUser.uid);
 
-<<<<<<< HEAD
           if (userData) {
             // Verificar se a conta está ativa
             if (userData.active === false) {
@@ -41,69 +42,13 @@
                 uid: firebaseUser.uid,
                 email: firebaseUser.email,
                 timestamp: new Date().toISOString()
-=======
-        if (docSnap.exists()) {
-          const userData = docSnap.data();
-          
-          // Verificar se a conta está ativa
-          if (userData.active === false) {
-            console.warn('Tentativa de acesso com conta desativada:', {
-              uid: firebaseUser.uid,
-              email: firebaseUser.email,
-              timestamp: new Date().toISOString()
-            });
-            
-            // Deslogar o usuário imediatamente
-            await signOut(auth);
-            setUser(null);
-            setLoading(false);
-            
-            // Dispara um evento customizado para mostrar mensagem de conta desativada
-            // com um pequeno delay para garantir que a página de login esteja carregada
-            setTimeout(() => {
-              window.dispatchEvent(new CustomEvent('accountDisabled'));
-            }, 100);
-            return;
-          }
-          
-          setUser({ uid: firebaseUser.uid, ...userData });
-          
-          // Carregar as preferências do usuário, se existirem
-          if (userData.preferences) {
-            setPreferences(userData.preferences);
-          } else {
-            // Se o usuário não tiver preferências definidas, criar com valores padrão
-            const defaultPreferences = {
-              theme: "light",
-              hideFooter: false,
-              language: "pt-BR",
-              notifications: {
-                email: true,
-                push: true,
-                marketing: false
-              },
-              accessibility: {
-                highContrast: false,
-                fontSize: "medium",
-                reducedMotion: false
-              },
-              privacy: {
-                shareLocation: false,
-                shareUsageData: true,
-                profileVisibility: "private"
-              }
-            };
-            setPreferences(defaultPreferences);
-            try {
-              await updateDoc(docRef, {
-                preferences: defaultPreferences
->>>>>>> b2bb0c26
               });
 
               // Deslogar o usuário imediatamente
               await authWrapper.signOut();
               setUser(null);
               setIsAdmin(false);
+
               setLoading(false);
 
               // Dispara um evento customizado para mostrar mensagem de conta desativada
@@ -114,9 +59,8 @@
             }
 
             setUser({ uid: firebaseUser.uid, ...userData });
+            setIsAdmin(userData.role === 'admin');
 
-            // Verificar se o usuário é administrador
-            setIsAdmin(userData.role === "admin");
 
             // Carregar as preferências do usuário, se existirem
             if (userData.preferences) {
@@ -154,20 +98,20 @@
               }
             }
           } else { // Caso userData seja null (usuário existe no auth, mas não no Firestore)
-             setUser(null); // Opcional: pode ser que você queira deslogar ou tratar diferente
+             setUser(null);
              setIsAdmin(false);
           }
         } catch (error) {
           console.error("Erro ao carregar dados do usuário Firestore:", error);
           // Trate erros de leitura do Firestore (ex: exibir mensagem, deslogar)
           setUser(null);
-          setIsAdmin(false);
         } finally { // Adicione um finally para garantir que loading seja false
            setLoading(false);
         }
       } else {
         // Se não estiver logado, resetar para valores padrão
         setUser(null);
+        setIsAdmin(false);
         setPreferences({
           theme: "light",
           hideFooter: false,
@@ -188,12 +132,7 @@
             profileVisibility: "private"
           }
         });
-<<<<<<< HEAD
-        setIsAdmin(false);
         setLoading(false); // Garante que loading seja false mesmo sem usuário
-=======
-
->>>>>>> b2bb0c26
       }
     });
 
@@ -226,16 +165,11 @@
     <AuthContext.Provider value={{
       user,
       loading,
+      isAdmin,
       preferences,
       updatePreferences,
-<<<<<<< HEAD
       hideFooter: preferences.hideFooter,
-      toggleHideFooter,
-      isAdmin
-=======
-      hideFooter: preferences.hideFooter, 
       toggleHideFooter
->>>>>>> b2bb0c26
     }}>
       {children}
     </AuthContext.Provider>
