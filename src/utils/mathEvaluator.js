/**
 * Safe mathematical evaluator that replaces eval()
 * Uses Function constructor with limited scope for better security
 */

<<<<<<< HEAD
// Importação do math.js
import { evaluate, parse, abs, add, subtract, multiply, divide, pow, sqrt, sin, cos, tan, derivative, simplify } from 'mathjs';

// Lista de funções matemáticas permitidas
=======
// List of allowed mathematical functions
>>>>>>> e6f12d76
const allowedMathFunctions = {
  Math: {
    pow: Math.pow,
    sqrt: Math.sqrt,
    abs: Math.abs,
    round: Math.round,
    floor: Math.floor,
    ceil: Math.ceil,
    sin: Math.sin,
    cos: Math.cos,
    tan: Math.tan,
    log: Math.log,
    exp: Math.exp,
    PI: Math.PI,
    E: Math.E,
    max: Math.max,
    min: Math.min
  }
}

// Funções matemáticas seguras disponíveis para uso
const safeMathFunctions = {
  // Funções matemáticas básicas
  abs: abs,
  add: add,
  subtract: subtract,
  multiply: multiply,
  divide: divide,
  pow: pow,
  sqrt: sqrt,
  // Funções trigonométricas
  sin: sin,
  cos: cos,
  tan: tan,
  // Funções de análise
  derivative: derivative,
  simplify: simplify,
  // Função de parsing para validação de sintaxe
  parse: parse
}

/**
 * Types of mathematical expression validation errors
 */
export const ExpressionErrorType = {
  SYNTAX_ERROR: 'SYNTAX_ERROR',
  INVALID_CHARACTERS: 'INVALID_CHARACTERS',
  UNBALANCED_PARENTHESES: 'UNBALANCED_PARENTHESES',
  UNDEFINED_VARIABLE: 'UNDEFINED_VARIABLE',
  DIVISION_BY_ZERO: 'DIVISION_BY_ZERO',
  INVALID_FUNCTION: 'INVALID_FUNCTION',
  EMPTY_EXPRESSION: 'EMPTY_EXPRESSION',
  UNKNOWN_ERROR: 'UNKNOWN_ERROR'
}

// Error messages in Portuguese

const errorMessages = {
  [ExpressionErrorType.SYNTAX_ERROR]: 'Erro de sintaxe na expressão',
  [ExpressionErrorType.INVALID_CHARACTERS]: 'A expressão contém caracteres inválidos',
  [ExpressionErrorType.UNBALANCED_PARENTHESES]: 'A expressão contém parênteses desbalanceados',
  [ExpressionErrorType.UNDEFINED_VARIABLE]: 'Variáveis não definidas: ',
  [ExpressionErrorType.DIVISION_BY_ZERO]: 'A expressão contém divisão por zero',
  [ExpressionErrorType.INVALID_FUNCTION]: 'Função não permitida: ',
  [ExpressionErrorType.EMPTY_EXPRESSION]: 'A expressão não pode estar vazia',
  [ExpressionErrorType.UNKNOWN_ERROR]: 'Expressão inválida! Corrija e tente novamente'
}

/**
 * Safely evaluates a mathematical expression
 * @param {string} expression - The mathematical expression to evaluate
 * @param {Object} variables - Object with variables and their values
 * @param {boolean} throwOnError - If true, throws exceptions instead of returning 0
 * @returns {number} - The result of the expression or 0 in case of error
 */
export const evaluateExpression = (expression, variables = {}, throwOnError = false) => {
  try {
<<<<<<< HEAD
    // Valida a expressão usando a função de validação completa
=======
    // Validate the expression using the validation function
>>>>>>> e6f12d76
    const validation = validateExpression(expression, variables)
    if (!validation.isValid && validation.errorType !== ExpressionErrorType.UNDEFINED_VARIABLE) {
      throw new Error(validation.errorMessage || 'Invalid expression')
    }

    // Replace variables in the expression using @[name] format
    let processedExpression = expression
    Object.keys(variables).forEach((key) => {
      const value = Number.parseFloat(variables[key]) || 0
      const regex = new RegExp(`@\\[${key}\\]`, 'g')
      processedExpression = processedExpression.replace(regex, value)
    })

<<<<<<< HEAD
    // Verifica se ainda há variáveis não substituídas
    if (processedExpression.includes('@[')) {
      throw new Error('Variáveis não definidas encontradas na expressão')
    }
    
    // Verifica se há funções matemáticas sem argumentos
    // Separa pow das outras funções, pois pow precisa de dois argumentos
    const mathFunctions = ['abs', 'sqrt', 'round', 'floor', 'ceil', 'sin', 'cos', 'tan', 'log', 'exp', 'max', 'min']
    const powFunction = 'pow'
    for (const func of mathFunctions) {
      // Verifica tanto para Math.func() quanto para func()
      // Usa expressões regulares mais precisas para detectar funções sem argumentos
      // Verifica se a função é chamada sem argumentos, mas permite espaços
      const mathPattern = new RegExp('Math\\.' + func + '\\(\\s*\\)');
      const funcPattern = new RegExp('\\b' + func + '\\(\\s*\\)');
      
      if (mathPattern.test(processedExpression) || funcPattern.test(processedExpression)) {
        throw new Error(`A função ${func}() precisa de pelo menos um argumento`)
      }
    }

    // Verifica especificamente a função pow que precisa de dois argumentos
    // Verifica se pow ou Math.pow é chamada sem o segundo argumento
    if ((processedExpression.includes('pow(') && !processedExpression.match(/pow\([^,]+,[^)]+\)/)) ||
        (processedExpression.includes('Math.pow(') && !processedExpression.match(/Math\.pow\([^,]+,[^)]+\)/))) {
      throw new Error(`A função pow() precisa de pelo menos dois argumentos (base, expoente)`)
    }
    
    // Normaliza funções matemáticas
    processedExpression = normalizeMathFunctions(processedExpression)
    
    // Substitui funções Math.* pelas equivalentes do mathjs
    processedExpression = processedExpression
      .replace(/Math\.abs\(/g, 'abs(')
      .replace(/Math\.pow\(/g, 'pow(')
      .replace(/Math\.sqrt\(/g, 'sqrt(')
      .replace(/Math\.round\(/g, 'round(')
      .replace(/Math\.floor\(/g, 'floor(')
      .replace(/Math\.ceil\(/g, 'ceil(')
      .replace(/Math\.sin\(/g, 'sin(')
      .replace(/Math\.cos\(/g, 'cos(')
      .replace(/Math\.tan\(/g, 'tan(')
      .replace(/Math\.log\(/g, 'log(')
      .replace(/Math\.exp\(/g, 'exp(')
      .replace(/Math\.PI/g, 'pi')
      .replace(/Math\.E/g, 'e')
      .replace(/Math\.max\(/g, 'max(')
      .replace(/Math\.min\(/g, 'min(')
    
    // Avalia a expressão usando o mathjs diretamente
    // Isso garante segurança na avaliação de expressões matemáticas
    // Verifica se há chamadas para pow() sem argumentos suficientes
    if (processedExpression.includes('pow(') && !processedExpression.match(/pow\([^,]+,[^)]+\)/)) {
      throw new Error('A função pow() precisa de pelo menos dois argumentos (base, expoente)')
    }
    
    const result = evaluate(processedExpression)
=======
    // Não validamos variáveis indefinidas pois os campos são definidos pelo usuário
    processedExpression = processedExpression.replace(/@\[(.*?)\]/g, '0')

    // Create a function with limited scope
    const func = new Function('Math', `"use strict"; return (${processedExpression})`)
    
    // Execute the function with only allowed Math functions
    let result = func(allowedMathFunctions.Math)
    
    // Convert result to number if possible
    result = Number(result)
>>>>>>> e6f12d76
    
    // Verify if the result is a valid number
    if (isNaN(result) || !isFinite(result)) {
      throw new Error('Resultado inválido ou não numérico')
    }
    
    return result
  } catch (error) {
    // console.error('Error evaluating expression:', error.message)
    if (throwOnError) {
      throw error
    }
    return 0
  }
}

/**
 * Validates if an expression is safe for evaluation
 * @param {string} expression - The expression to validate
 * @returns {boolean} - true if the expression is safe
 */
export const isExpressionSafe = (expression) => {
  if (!expression || typeof expression !== 'string') {
    return false
  }

  // Check allowed characters - permitindo caracteres especiais e espaços
  const safePattern = /^[\s0-9+\-*/().@\[\]a-zA-ZÀ-ÿ_,\s]+$/
  if (!safePattern.test(expression)) {
    return false
  }

  // Check for dangerous keywords
  const dangerousKeywords = [
    'eval', 'function', 'Function', 'constructor', 'prototype',
    'window', 'document', 'global', 'process', 'require',
    'import', 'export', 'this', 'arguments'
  ]
  
  const lowerExpression = expression.toLowerCase()
  return !dangerousKeywords.some(keyword => lowerExpression.includes(keyword))
}

/**
 * Validates a mathematical expression and returns details about any errors found
 * @param {string} expression - The mathematical expression to validate
 * @param {Object} variables - Object with variables to be used in the expression
 * @returns {Object} - Object with validation result {isValid, errors, errorType, errorMessage}
 */
export const validateExpression = (expression, variables = {}) => {
  // Default result
  const result = {
    isValid: true,
    errors: [],
    errorType: null,
    errorMessage: null
  }

  // Check if expression is empty
  if (!expression || expression.trim() === '') {
    result.isValid = false
    result.errorType = ExpressionErrorType.EMPTY_EXPRESSION
    result.errorMessage = errorMessages[ExpressionErrorType.EMPTY_EXPRESSION]
    result.errors.push({
      type: ExpressionErrorType.EMPTY_EXPRESSION,
      message: errorMessages[ExpressionErrorType.EMPTY_EXPRESSION]
    })
    return result
  }
  
  // Verifica se há funções matemáticas sem argumentos
  // Separa pow das outras funções, pois pow precisa de dois argumentos
  const mathFunctions = ['abs', 'sqrt', 'round', 'floor', 'ceil', 'sin', 'cos', 'tan', 'log', 'exp', 'max', 'min']
  const powFunction = 'pow'
  for (const func of mathFunctions) {
    // Verifica tanto para Math.func() quanto para func()
    // Usa expressões regulares mais precisas para detectar funções sem argumentos
    // Verifica se a função é chamada sem argumentos, mas permite espaços
    const mathPattern = new RegExp('Math\\.' + func + '\\(\\s*\\)');
    const funcPattern = new RegExp('\\b' + func + '\\(\\s*\\)');
    
    if (mathPattern.test(expression) || funcPattern.test(expression)) {
      result.isValid = false
      result.errorType = ExpressionErrorType.SYNTAX_ERROR
      result.errorMessage = `A função ${func}() precisa de pelo menos um argumento`
      result.errors.push({
        type: ExpressionErrorType.SYNTAX_ERROR,
        message: `A função ${func}() precisa de pelo menos um argumento`
      })
      return result
    }
  }

<<<<<<< HEAD
  // Verifica especificamente a função pow que precisa de dois argumentos
  // Verifica se pow ou Math.pow é chamada sem o segundo argumento
  if ((expression.includes('pow(') && !expression.match(/pow\([^,]+,[^)]+\)/)) ||
      (expression.includes('Math.pow(') && !expression.match(/Math\.pow\([^,]+,[^)]+\)/))) {
    result.isValid = false
    result.errorType = ExpressionErrorType.SYNTAX_ERROR
    result.errorMessage = `A função pow() precisa de pelo menos dois argumentos (base, expoente)`
    result.errors.push({
      type: ExpressionErrorType.SYNTAX_ERROR,
      message: `A função pow() precisa de pelo menos dois argumentos (base, expoente)`
    })
    return result
  }
  
  // Verifica caracteres inválidos
  const safePattern = /^[0-9+\-*/().\ s@\[\]a-zA-Z_]+$/
=======
  // Check for invalid characters - permitindo caracteres especiais e espaços
  const safePattern = /^[\s0-9+\-*/().@\[\]a-zA-ZÀ-ÿ_,\s]+$/
>>>>>>> e6f12d76
  if (!safePattern.test(expression)) {
    result.isValid = false
    result.errorType = ExpressionErrorType.INVALID_CHARACTERS
    result.errorMessage = errorMessages[ExpressionErrorType.INVALID_CHARACTERS]
    result.errors.push({
      type: ExpressionErrorType.INVALID_CHARACTERS,
      message: errorMessages[ExpressionErrorType.INVALID_CHARACTERS]
    })
  }

  // Check for dangerous keywords
  const dangerousKeywords = [
    'eval', 'function', 'Function', 'constructor', 'prototype',
    'window', 'document', 'global', 'process', 'require',
    'import', 'export', 'this', 'arguments'
  ]
  
  const lowerExpression = expression.toLowerCase()
  const foundKeyword = dangerousKeywords.find(keyword => lowerExpression.includes(keyword))
  if (foundKeyword) {
    result.isValid = false
    result.errorType = ExpressionErrorType.INVALID_FUNCTION
    result.errorMessage = errorMessages[ExpressionErrorType.INVALID_FUNCTION] + foundKeyword
    result.errors.push({
      type: ExpressionErrorType.INVALID_FUNCTION,
      message: errorMessages[ExpressionErrorType.INVALID_FUNCTION] + foundKeyword
    })
  }

  // Check for balanced parentheses
  const openParenCount = (expression.match(/\(/g) || []).length
  const closeParenCount = (expression.match(/\)/g) || []).length
  if (openParenCount !== closeParenCount) {
    result.isValid = false
    result.errorType = ExpressionErrorType.UNBALANCED_PARENTHESES
    result.errorMessage = errorMessages[ExpressionErrorType.UNBALANCED_PARENTHESES]
    result.errors.push({
      type: ExpressionErrorType.UNBALANCED_PARENTHESES,
      message: errorMessages[ExpressionErrorType.UNBALANCED_PARENTHESES]
    })
  }

  // Check for undefined variables
  const variablePattern = /@\[(.*?)\]/g
  const matches = [...expression.matchAll(variablePattern)]
  // Não validamos variáveis indefinidas pois os campos são definidos pelo usuário

  // Check for division by zero
  if (expression.includes('/0')) {
    result.isValid = false
    result.errorType = ExpressionErrorType.DIVISION_BY_ZERO
    result.errorMessage = errorMessages[ExpressionErrorType.DIVISION_BY_ZERO]
    result.errors.push({
      type: ExpressionErrorType.DIVISION_BY_ZERO,
      message: errorMessages[ExpressionErrorType.DIVISION_BY_ZERO]
    })
  }

<<<<<<< HEAD
  // Verifica sintaxe da expressão usando math.js
  if (result.isValid) {
    try {
      // Substitui as variáveis por valores de teste para verificar a sintaxe
      let testExpression = expression
      foundVariables.forEach(varName => {
        const regex = new RegExp(`@\\[${varName}\\]`, 'g')
        testExpression = testExpression.replace(regex, '1') // Substitui por 1 para teste
      })
      
      // Normaliza funções matemáticas
      testExpression = normalizeMathFunctions(testExpression)
      
      // Substitui funções Math.* pelas equivalentes do mathjs
      testExpression = testExpression
        .replace(/Math\.abs\(/g, 'abs(')
        .replace(/Math\.pow\(/g, 'pow(')
        .replace(/Math\.sqrt\(/g, 'sqrt(')
        .replace(/Math\.round\(/g, 'round(')
        .replace(/Math\.floor\(/g, 'floor(')
        .replace(/Math\.ceil\(/g, 'ceil(')
        .replace(/Math\.sin\(/g, 'sin(')
        .replace(/Math\.cos\(/g, 'cos(')
        .replace(/Math\.tan\(/g, 'tan(')
        .replace(/Math\.log\(/g, 'log(')
        .replace(/Math\.exp\(/g, 'exp(')
        .replace(/Math\.PI/g, 'pi')
        .replace(/Math\.E/g, 'e')
        .replace(/Math\.max\(/g, 'max(')
        .replace(/Math\.min\(/g, 'min(')
      
      // Tenta analisar a expressão com math.js para verificar a sintaxe
      parse(testExpression)
    } catch (error) {
      result.isValid = false
      result.errorType = ExpressionErrorType.SYNTAX_ERROR
      result.errorMessage = `Erro de sintaxe: ${error.message}`
      result.errors.push({
        type: ExpressionErrorType.SYNTAX_ERROR,
        message: `Erro de sintaxe: ${error.message}`
      })
    }
  }

  return result
}
/**
 * Substitui funções matemáticas na expressão para garantir compatibilidade
 * @param {string} expression - A expressão original
 * @returns {string} - A expressão com funções matemáticas normalizadas
 */
export const normalizeMathFunctions = (expression) => {
  // Primeiro, mantém a compatibilidade com código existente que já usa Math.*
  const normalized = expression
    .replace(/Math\.pow\(/g, 'Math.pow(')
    .replace(/Math\.sqrt\(/g, 'Math.sqrt(')
    .replace(/Math\.abs\(/g, 'Math.abs(')
    .replace(/Math\.round\(/g, 'Math.round(')
    .replace(/Math\.floor\(/g, 'Math.floor(')
    .replace(/Math\.ceil\(/g, 'Math.ceil(')
    .replace(/Math\.sin\(/g, 'Math.sin(')
    .replace(/Math\.cos\(/g, 'Math.cos(')
    .replace(/Math\.tan\(/g, 'Math.tan(')
    .replace(/Math\.log\(/g, 'Math.log(')
    .replace(/Math\.exp\(/g, 'Math.exp(')
    .replace(/Math\.PI/g, 'Math.PI')
    .replace(/Math\.E/g, 'Math.E')
    .replace(/Math\.max\(/g, 'Math.max(')
    .replace(/Math\.min\(/g, 'Math.min(')
  
  return normalized;
=======
  return result
}

/**
 * Normalizes math function names in an expression
 * @param {string} expression - The expression to normalize
 * @returns {string} - The normalized expression
 */
export const normalizeMathFunctions = (expression) => {
  return expression
    .replace(/Math\./g, '')
    .replace(/\bsin\b/g, 'Math.sin')
    .replace(/\bcos\b/g, 'Math.cos')
    .replace(/\btan\b/g, 'Math.tan')
    .replace(/\bsqrt\b/g, 'Math.sqrt')
    .replace(/\babs\b/g, 'Math.abs')
    .replace(/\bpow\b/g, 'Math.pow')
    .replace(/\blog\b/g, 'Math.log')
    .replace(/\bexp\b/g, 'Math.exp')
    .replace(/\bPI\b/g, 'Math.PI')
    .replace(/\bE\b/g, 'Math.E')
    .replace(/\bmax\b/g, 'Math.max')
    .replace(/\bmin\b/g, 'Math.min')
    .replace(/\bround\b/g, 'Math.round')
    .replace(/\bfloor\b/g, 'Math.floor')
    .replace(/\bceil\b/g, 'Math.ceil')
>>>>>>> e6f12d76
}

/**
 * Tests an expression with example values
 * @param {string} expression - The expression to test
 * @param {Object} exampleValues - Example values for testing
 * @returns {Object} - Test result with value and any errors
 */
export const testExpression = (expression, exampleValues = {}) => {
<<<<<<< HEAD
  const result = {
    success: false,
    value: null,
    error: null,
    validation: null
  }

  // Primeiro valida a expressão
  const validation = validateExpression(expression, exampleValues)
  result.validation = validation

  if (!validation.isValid) {
    result.error = validation.errorMessage
    return result
  }
  
  // Se a validação passou, tenta avaliar a expressão
=======
>>>>>>> e6f12d76
  try {
    const result = evaluateExpression(expression, exampleValues, true)
    return {
      isValid: true,
      value: result,
      error: null
    }
  } catch (error) {
    return {
      isValid: false,
      value: null,
      error: error.message
    }
  }
}

/**
 * Gets documentation for supported expression syntax
 * @returns {Object} - Documentation object with syntax rules and examples
 */
export const getExpressionSyntaxDocs = () => {
  return {
<<<<<<< HEAD
    title: 'Documentação de Sintaxe para Expressões Matemáticas',
    description: 'Este guia explica a sintaxe suportada para criar expressões matemáticas válidas. Você pode usar tanto as funções do Math.js diretamente quanto as funções do objeto Math do JavaScript.',
    variableSyntax: {
      format: '@[NomeDaVariavel]',
      example: '@[Comprimento] * @[Largura]',
      description: 'As variáveis devem ser referenciadas usando o formato @[NomeDaVariavel]'
    },
=======
>>>>>>> e6f12d76
    operators: [
      { symbol: '+', description: 'Addition' },
      { symbol: '-', description: 'Subtraction' },
      { symbol: '*', description: 'Multiplication' },
      { symbol: '/', description: 'Division' },
      { symbol: '()', description: 'Grouping' }
    ],
    mathFunctions: [
<<<<<<< HEAD
      { name: 'abs(x) ou Math.abs(x)', description: 'Valor absoluto de x', example: 'abs(@[Valor]) ou Math.abs(@[Valor])' },
      { name: 'pow(x, y) ou Math.pow(x, y)', description: 'Potência: x elevado a y', example: 'pow(@[Base], @[Expoente]) ou Math.pow(@[Base], @[Expoente])' },
      { name: 'sqrt(x) ou Math.sqrt(x)', description: 'Raiz quadrada de x', example: 'sqrt(@[Valor]) ou Math.sqrt(@[Valor])' },
      { name: 'round(x) ou Math.round(x)', description: 'Arredonda x para o inteiro mais próximo', example: 'round(@[Valor]) ou Math.round(@[Valor])' },
      { name: 'floor(x) ou Math.floor(x)', description: 'Arredonda x para baixo', example: 'floor(@[Valor]) ou Math.floor(@[Valor])' },
      { name: 'ceil(x) ou Math.ceil(x)', description: 'Arredonda x para cima', example: 'ceil(@[Valor]) ou Math.ceil(@[Valor])' },
      { name: 'sin(x) ou Math.sin(x)', description: 'Seno de x (em radianos)', example: 'sin(@[Angulo]) ou Math.sin(@[Angulo])' },
      { name: 'cos(x) ou Math.cos(x)', description: 'Cosseno de x (em radianos)', example: 'cos(@[Angulo]) ou Math.cos(@[Angulo])' },
      { name: 'tan(x) ou Math.tan(x)', description: 'Tangente de x (em radianos)', example: 'tan(@[Angulo]) ou Math.tan(@[Angulo])' },
      { name: 'log(x) ou Math.log(x)', description: 'Logaritmo natural de x', example: 'log(@[Valor]) ou Math.log(@[Valor])' },
      { name: 'exp(x) ou Math.exp(x)', description: 'e elevado a x', example: 'exp(@[Valor]) ou Math.exp(@[Valor])' },
      { name: 'max(x, y, ...) ou Math.max(x, y, ...)', description: 'Retorna o maior valor', example: 'max(@[A], @[B]) ou Math.max(@[A], @[B])' },
      { name: 'min(x, y, ...) ou Math.min(x, y, ...)', description: 'Retorna o menor valor', example: 'min(@[A], @[B]) ou Math.min(@[A], @[B])' }
    ],
    constants: [
      { name: 'pi ou Math.PI', description: 'Valor de π (pi)', example: '@[Raio] * pi * 2 ou @[Raio] * Math.PI * 2' },
      { name: 'e ou Math.E', description: 'Valor de e (base do logaritmo natural)', example: 'e * @[Valor] ou Math.E * @[Valor]' }
    ],
    examples: [
      { description: 'Cálculo de área', expression: '@[Comprimento] * @[Largura]' },
      { description: 'Conversão de unidades', expression: '@[Valor] * 0.3048' },
      { description: 'Fórmula com múltiplas operações', expression: '(@[A] + @[B]) * Math.pow(@[C], 2) / (Math.sqrt(@[D]) + @[E])' },
      { description: 'Cálculo de média', expression: '(@[Valor1] + @[Valor2] + @[Valor3]) / 3' }
=======
      { name: 'sin(x)', description: 'Sine function' },
      { name: 'cos(x)', description: 'Cosine function' },
      { name: 'tan(x)', description: 'Tangent function' },
      { name: 'sqrt(x)', description: 'Square root' },
      { name: 'abs(x)', description: 'Absolute value' },
      { name: 'pow(x,y)', description: 'x raised to power y' },
      { name: 'log(x)', description: 'Natural logarithm' },
      { name: 'exp(x)', description: 'e raised to power x' },
      { name: 'round(x)', description: 'Round to nearest integer' },
      { name: 'floor(x)', description: 'Round down to integer' },
      { name: 'ceil(x)', description: 'Round up to integer' },
      { name: 'max(x,y)', description: 'Maximum of x and y' },
      { name: 'min(x,y)', description: 'Minimum of x and y' }
    ],
    constants: [
      { name: 'PI', description: 'Pi (≈ 3.14159)' },
      { name: 'E', description: 'Euler\'s number (≈ 2.71828)' }
>>>>>>> e6f12d76
    ],
    variables: {
      format: '@[variableName]',
      description: 'Reference variables using @[name] syntax'
    },
    restrictions: [
<<<<<<< HEAD
      'Não são permitidas funções personalizadas',
      'Não são permitidas estruturas de controle (if, for, while)',
      'Não são permitidas atribuições de variáveis',
      'Não são permitidas chamadas a métodos de objetos',
      'Não são permitidas referências a objetos globais como window ou document',
      'Todas as funções matemáticas precisam de pelo menos um argumento (ex: sqrt() não é válido, use sqrt(x))'
=======
      'No assignment operators (=)',
      'No comparison operators (<, >, ==)',
      'No logical operators (&&, ||)',
      'No loops or control structures',
      'No function definitions',
      'Only allowed mathematical operations'
>>>>>>> e6f12d76
    ]
  }
}<|MERGE_RESOLUTION|>--- conflicted
+++ resolved
@@ -3,14 +3,10 @@
  * Uses Function constructor with limited scope for better security
  */
 
-<<<<<<< HEAD
 // Importação do math.js
 import { evaluate, parse, abs, add, subtract, multiply, divide, pow, sqrt, sin, cos, tan, derivative, simplify } from 'mathjs';
 
-// Lista de funções matemáticas permitidas
-=======
 // List of allowed mathematical functions
->>>>>>> e6f12d76
 const allowedMathFunctions = {
   Math: {
     pow: Math.pow,
@@ -67,7 +63,6 @@
 }
 
 // Error messages in Portuguese
-
 const errorMessages = {
   [ExpressionErrorType.SYNTAX_ERROR]: 'Erro de sintaxe na expressão',
   [ExpressionErrorType.INVALID_CHARACTERS]: 'A expressão contém caracteres inválidos',
@@ -88,11 +83,7 @@
  */
 export const evaluateExpression = (expression, variables = {}, throwOnError = false) => {
   try {
-<<<<<<< HEAD
     // Valida a expressão usando a função de validação completa
-=======
-    // Validate the expression using the validation function
->>>>>>> e6f12d76
     const validation = validateExpression(expression, variables)
     if (!validation.isValid && validation.errorType !== ExpressionErrorType.UNDEFINED_VARIABLE) {
       throw new Error(validation.errorMessage || 'Invalid expression')
@@ -106,20 +97,15 @@
       processedExpression = processedExpression.replace(regex, value)
     })
 
-<<<<<<< HEAD
     // Verifica se ainda há variáveis não substituídas
     if (processedExpression.includes('@[')) {
-      throw new Error('Variáveis não definidas encontradas na expressão')
+      // Não validamos variáveis indefinidas pois os campos são definidos pelo usuário
+      processedExpression = processedExpression.replace(/@\[(.*?)\]/g, '0')
     }
     
     // Verifica se há funções matemáticas sem argumentos
-    // Separa pow das outras funções, pois pow precisa de dois argumentos
     const mathFunctions = ['abs', 'sqrt', 'round', 'floor', 'ceil', 'sin', 'cos', 'tan', 'log', 'exp', 'max', 'min']
-    const powFunction = 'pow'
     for (const func of mathFunctions) {
-      // Verifica tanto para Math.func() quanto para func()
-      // Usa expressões regulares mais precisas para detectar funções sem argumentos
-      // Verifica se a função é chamada sem argumentos, mas permite espaços
       const mathPattern = new RegExp('Math\\.' + func + '\\(\\s*\\)');
       const funcPattern = new RegExp('\\b' + func + '\\(\\s*\\)');
       
@@ -129,7 +115,6 @@
     }
 
     // Verifica especificamente a função pow que precisa de dois argumentos
-    // Verifica se pow ou Math.pow é chamada sem o segundo argumento
     if ((processedExpression.includes('pow(') && !processedExpression.match(/pow\([^,]+,[^)]+\)/)) ||
         (processedExpression.includes('Math.pow(') && !processedExpression.match(/Math\.pow\([^,]+,[^)]+\)/))) {
       throw new Error(`A função pow() precisa de pelo menos dois argumentos (base, expoente)`)
@@ -157,26 +142,14 @@
       .replace(/Math\.min\(/g, 'min(')
     
     // Avalia a expressão usando o mathjs diretamente
-    // Isso garante segurança na avaliação de expressões matemáticas
-    // Verifica se há chamadas para pow() sem argumentos suficientes
     if (processedExpression.includes('pow(') && !processedExpression.match(/pow\([^,]+,[^)]+\)/)) {
       throw new Error('A função pow() precisa de pelo menos dois argumentos (base, expoente)')
     }
     
-    const result = evaluate(processedExpression)
-=======
-    // Não validamos variáveis indefinidas pois os campos são definidos pelo usuário
-    processedExpression = processedExpression.replace(/@\[(.*?)\]/g, '0')
-
-    // Create a function with limited scope
-    const func = new Function('Math', `"use strict"; return (${processedExpression})`)
-    
-    // Execute the function with only allowed Math functions
-    let result = func(allowedMathFunctions.Math)
+    let result = evaluate(processedExpression)
     
     // Convert result to number if possible
     result = Number(result)
->>>>>>> e6f12d76
     
     // Verify if the result is a valid number
     if (isNaN(result) || !isFinite(result)) {
@@ -248,13 +221,8 @@
   }
   
   // Verifica se há funções matemáticas sem argumentos
-  // Separa pow das outras funções, pois pow precisa de dois argumentos
   const mathFunctions = ['abs', 'sqrt', 'round', 'floor', 'ceil', 'sin', 'cos', 'tan', 'log', 'exp', 'max', 'min']
-  const powFunction = 'pow'
   for (const func of mathFunctions) {
-    // Verifica tanto para Math.func() quanto para func()
-    // Usa expressões regulares mais precisas para detectar funções sem argumentos
-    // Verifica se a função é chamada sem argumentos, mas permite espaços
     const mathPattern = new RegExp('Math\\.' + func + '\\(\\s*\\)');
     const funcPattern = new RegExp('\\b' + func + '\\(\\s*\\)');
     
@@ -270,9 +238,7 @@
     }
   }
 
-<<<<<<< HEAD
   // Verifica especificamente a função pow que precisa de dois argumentos
-  // Verifica se pow ou Math.pow é chamada sem o segundo argumento
   if ((expression.includes('pow(') && !expression.match(/pow\([^,]+,[^)]+\)/)) ||
       (expression.includes('Math.pow(') && !expression.match(/Math\.pow\([^,]+,[^)]+\)/))) {
     result.isValid = false
@@ -285,12 +251,8 @@
     return result
   }
   
-  // Verifica caracteres inválidos
-  const safePattern = /^[0-9+\-*/().\ s@\[\]a-zA-Z_]+$/
-=======
   // Check for invalid characters - permitindo caracteres especiais e espaços
   const safePattern = /^[\s0-9+\-*/().@\[\]a-zA-ZÀ-ÿ_,\s]+$/
->>>>>>> e6f12d76
   if (!safePattern.test(expression)) {
     result.isValid = false
     result.errorType = ExpressionErrorType.INVALID_CHARACTERS
@@ -336,6 +298,7 @@
   // Check for undefined variables
   const variablePattern = /@\[(.*?)\]/g
   const matches = [...expression.matchAll(variablePattern)]
+  const foundVariables = matches.map(match => match[1])
   // Não validamos variáveis indefinidas pois os campos são definidos pelo usuário
 
   // Check for division by zero
@@ -349,7 +312,6 @@
     })
   }
 
-<<<<<<< HEAD
   // Verifica sintaxe da expressão usando math.js
   if (result.isValid) {
     try {
@@ -396,6 +358,7 @@
 
   return result
 }
+
 /**
  * Substitui funções matemáticas na expressão para garantir compatibilidade
  * @param {string} expression - A expressão original
@@ -421,34 +384,6 @@
     .replace(/Math\.min\(/g, 'Math.min(')
   
   return normalized;
-=======
-  return result
-}
-
-/**
- * Normalizes math function names in an expression
- * @param {string} expression - The expression to normalize
- * @returns {string} - The normalized expression
- */
-export const normalizeMathFunctions = (expression) => {
-  return expression
-    .replace(/Math\./g, '')
-    .replace(/\bsin\b/g, 'Math.sin')
-    .replace(/\bcos\b/g, 'Math.cos')
-    .replace(/\btan\b/g, 'Math.tan')
-    .replace(/\bsqrt\b/g, 'Math.sqrt')
-    .replace(/\babs\b/g, 'Math.abs')
-    .replace(/\bpow\b/g, 'Math.pow')
-    .replace(/\blog\b/g, 'Math.log')
-    .replace(/\bexp\b/g, 'Math.exp')
-    .replace(/\bPI\b/g, 'Math.PI')
-    .replace(/\bE\b/g, 'Math.E')
-    .replace(/\bmax\b/g, 'Math.max')
-    .replace(/\bmin\b/g, 'Math.min')
-    .replace(/\bround\b/g, 'Math.round')
-    .replace(/\bfloor\b/g, 'Math.floor')
-    .replace(/\bceil\b/g, 'Math.ceil')
->>>>>>> e6f12d76
 }
 
 /**
@@ -458,7 +393,6 @@
  * @returns {Object} - Test result with value and any errors
  */
 export const testExpression = (expression, exampleValues = {}) => {
-<<<<<<< HEAD
   const result = {
     success: false,
     value: null,
@@ -476,21 +410,14 @@
   }
   
   // Se a validação passou, tenta avaliar a expressão
-=======
->>>>>>> e6f12d76
   try {
-    const result = evaluateExpression(expression, exampleValues, true)
-    return {
-      isValid: true,
-      value: result,
-      error: null
-    }
+    const evalResult = evaluateExpression(expression, exampleValues, true)
+    result.success = true
+    result.value = evalResult
+    return result
   } catch (error) {
-    return {
-      isValid: false,
-      value: null,
-      error: error.message
-    }
+    result.error = error.message
+    return result
   }
 }
 
@@ -500,7 +427,6 @@
  */
 export const getExpressionSyntaxDocs = () => {
   return {
-<<<<<<< HEAD
     title: 'Documentação de Sintaxe para Expressões Matemáticas',
     description: 'Este guia explica a sintaxe suportada para criar expressões matemáticas válidas. Você pode usar tanto as funções do Math.js diretamente quanto as funções do objeto Math do JavaScript.',
     variableSyntax: {
@@ -508,17 +434,14 @@
       example: '@[Comprimento] * @[Largura]',
       description: 'As variáveis devem ser referenciadas usando o formato @[NomeDaVariavel]'
     },
-=======
->>>>>>> e6f12d76
     operators: [
-      { symbol: '+', description: 'Addition' },
-      { symbol: '-', description: 'Subtraction' },
-      { symbol: '*', description: 'Multiplication' },
-      { symbol: '/', description: 'Division' },
-      { symbol: '()', description: 'Grouping' }
+      { symbol: '+', description: 'Adição', example: '@[A] + @[B]' },
+      { symbol: '-', description: 'Subtração', example: '@[A] - @[B]' },
+      { symbol: '*', description: 'Multiplicação', example: '@[A] * @[B]' },
+      { symbol: '/', description: 'Divisão', example: '@[A] / @[B]' },
+      { symbol: '()', description: 'Agrupamento', example: '(@[A] + @[B]) * @[C]' }
     ],
     mathFunctions: [
-<<<<<<< HEAD
       { name: 'abs(x) ou Math.abs(x)', description: 'Valor absoluto de x', example: 'abs(@[Valor]) ou Math.abs(@[Valor])' },
       { name: 'pow(x, y) ou Math.pow(x, y)', description: 'Potência: x elevado a y', example: 'pow(@[Base], @[Expoente]) ou Math.pow(@[Base], @[Expoente])' },
       { name: 'sqrt(x) ou Math.sqrt(x)', description: 'Raiz quadrada de x', example: 'sqrt(@[Valor]) ou Math.sqrt(@[Valor])' },
@@ -530,58 +453,42 @@
       { name: 'tan(x) ou Math.tan(x)', description: 'Tangente de x (em radianos)', example: 'tan(@[Angulo]) ou Math.tan(@[Angulo])' },
       { name: 'log(x) ou Math.log(x)', description: 'Logaritmo natural de x', example: 'log(@[Valor]) ou Math.log(@[Valor])' },
       { name: 'exp(x) ou Math.exp(x)', description: 'e elevado a x', example: 'exp(@[Valor]) ou Math.exp(@[Valor])' },
-      { name: 'max(x, y, ...) ou Math.max(x, y, ...)', description: 'Retorna o maior valor', example: 'max(@[A], @[B]) ou Math.max(@[A], @[B])' },
-      { name: 'min(x, y, ...) ou Math.min(x, y, ...)', description: 'Retorna o menor valor', example: 'min(@[A], @[B]) ou Math.min(@[A], @[B])' }
+      { name: 'max(x,y) ou Math.max(x,y)', description: 'Máximo entre x e y', example: 'max(@[A], @[B]) ou Math.max(@[A], @[B])' },
+      { name: 'min(x,y) ou Math.min(x,y)', description: 'Mínimo entre x e y', example: 'min(@[A], @[B]) ou Math.min(@[A], @[B])' }
     ],
     constants: [
-      { name: 'pi ou Math.PI', description: 'Valor de π (pi)', example: '@[Raio] * pi * 2 ou @[Raio] * Math.PI * 2' },
-      { name: 'e ou Math.E', description: 'Valor de e (base do logaritmo natural)', example: 'e * @[Valor] ou Math.E * @[Valor]' }
+      { name: 'pi ou Math.PI', description: 'Pi (≈ 3.14159)', example: '2 * pi * @[Raio] ou 2 * Math.PI * @[Raio]' },
+      { name: 'e ou Math.E', description: 'Número de Euler (≈ 2.71828)', example: 'e^@[Valor] ou Math.E^@[Valor]' }
+    ],
+    restrictions: [
+      'Não são permitidos operadores de atribuição (=)',
+      'Não são permitidos operadores de comparação (<, >, ==)',
+      'Não são permitidos operadores lógicos (&&, ||)',
+      'Não são permitidos loops ou estruturas de controle',
+      'Não são permitidas definições de função',
+      'Apenas operações matemáticas permitidas',
+      'Todas as funções devem ter argumentos válidos',
+      'A função pow() requer exatamente dois argumentos'
     ],
     examples: [
-      { description: 'Cálculo de área', expression: '@[Comprimento] * @[Largura]' },
-      { description: 'Conversão de unidades', expression: '@[Valor] * 0.3048' },
-      { description: 'Fórmula com múltiplas operações', expression: '(@[A] + @[B]) * Math.pow(@[C], 2) / (Math.sqrt(@[D]) + @[E])' },
-      { description: 'Cálculo de média', expression: '(@[Valor1] + @[Valor2] + @[Valor3]) / 3' }
-=======
-      { name: 'sin(x)', description: 'Sine function' },
-      { name: 'cos(x)', description: 'Cosine function' },
-      { name: 'tan(x)', description: 'Tangent function' },
-      { name: 'sqrt(x)', description: 'Square root' },
-      { name: 'abs(x)', description: 'Absolute value' },
-      { name: 'pow(x,y)', description: 'x raised to power y' },
-      { name: 'log(x)', description: 'Natural logarithm' },
-      { name: 'exp(x)', description: 'e raised to power x' },
-      { name: 'round(x)', description: 'Round to nearest integer' },
-      { name: 'floor(x)', description: 'Round down to integer' },
-      { name: 'ceil(x)', description: 'Round up to integer' },
-      { name: 'max(x,y)', description: 'Maximum of x and y' },
-      { name: 'min(x,y)', description: 'Minimum of x and y' }
-    ],
-    constants: [
-      { name: 'PI', description: 'Pi (≈ 3.14159)' },
-      { name: 'E', description: 'Euler\'s number (≈ 2.71828)' }
->>>>>>> e6f12d76
-    ],
-    variables: {
-      format: '@[variableName]',
-      description: 'Reference variables using @[name] syntax'
-    },
-    restrictions: [
-<<<<<<< HEAD
-      'Não são permitidas funções personalizadas',
-      'Não são permitidas estruturas de controle (if, for, while)',
-      'Não são permitidas atribuições de variáveis',
-      'Não são permitidas chamadas a métodos de objetos',
-      'Não são permitidas referências a objetos globais como window ou document',
-      'Todas as funções matemáticas precisam de pelo menos um argumento (ex: sqrt() não é válido, use sqrt(x))'
-=======
-      'No assignment operators (=)',
-      'No comparison operators (<, >, ==)',
-      'No logical operators (&&, ||)',
-      'No loops or control structures',
-      'No function definitions',
-      'Only allowed mathematical operations'
->>>>>>> e6f12d76
+      {
+        description: 'Cálculo de área de um círculo',
+        expression: 'pi * pow(@[Raio], 2)',
+        variables: { 'Raio': 5 },
+        result: '≈ 78.54'
+      },
+      {
+        description: 'Cálculo de hipotenusa',
+        expression: 'sqrt(pow(@[CatetoA], 2) + pow(@[CatetoB], 2))',
+        variables: { 'CatetoA': 3, 'CatetoB': 4 },
+        result: '5'
+      },
+      {
+        description: 'Conversão de temperatura',
+        expression: '(@[Celsius] * 9/5) + 32',
+        variables: { 'Celsius': 25 },
+        result: '77'
+      }
     ]
   }
 }