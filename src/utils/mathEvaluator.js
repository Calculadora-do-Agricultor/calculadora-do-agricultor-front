/**
 * Safe mathematical evaluator that replaces eval()
 * Uses Function constructor with limited scope for better security
 */

// List of allowed mathematical functions
const allowedMathFunctions = {
  Math: {
    pow: Math.pow,
    sqrt: Math.sqrt,
    abs: Math.abs,
    round: Math.round,
    floor: Math.floor,
    ceil: Math.ceil,
    sin: Math.sin,
    cos: Math.cos,
    tan: Math.tan,
    log: Math.log,
    exp: Math.exp,
    PI: Math.PI,
    E: Math.E,
    max: Math.max,
    min: Math.min
  }
}

/**
 * Types of mathematical expression validation errors
 */
export const ExpressionErrorType = {
  SYNTAX_ERROR: 'SYNTAX_ERROR',
  INVALID_CHARACTERS: 'INVALID_CHARACTERS',
  UNBALANCED_PARENTHESES: 'UNBALANCED_PARENTHESES',
  UNDEFINED_VARIABLE: 'UNDEFINED_VARIABLE',
  DIVISION_BY_ZERO: 'DIVISION_BY_ZERO',
  INVALID_FUNCTION: 'INVALID_FUNCTION',
  EMPTY_EXPRESSION: 'EMPTY_EXPRESSION',
  UNKNOWN_ERROR: 'UNKNOWN_ERROR'
}

// Error messages in Portuguese

const errorMessages = {
  [ExpressionErrorType.SYNTAX_ERROR]: 'Erro de sintaxe na expressão',
  [ExpressionErrorType.INVALID_CHARACTERS]: 'A expressão contém caracteres inválidos',
  [ExpressionErrorType.UNBALANCED_PARENTHESES]: 'A expressão contém parênteses desbalanceados',
  [ExpressionErrorType.UNDEFINED_VARIABLE]: 'Variáveis não definidas: ',
  [ExpressionErrorType.DIVISION_BY_ZERO]: 'A expressão contém divisão por zero',
  [ExpressionErrorType.INVALID_FUNCTION]: 'Função não permitida: ',
  [ExpressionErrorType.EMPTY_EXPRESSION]: 'A expressão não pode estar vazia',
  [ExpressionErrorType.UNKNOWN_ERROR]: 'Expressão inválida! Corrija e tente novamente'
}

/**
 * Safely evaluates a mathematical expression
 * @param {string} expression - The mathematical expression to evaluate
 * @param {Object} variables - Object with variables and their values
 * @param {boolean} throwOnError - If true, throws exceptions instead of returning 0
 * @returns {number} - The result of the expression or 0 in case of error
 */
export const evaluateExpression = (expression, variables = {}, throwOnError = false) => {
  try {
    // Validate the expression using the validation function
    const validation = validateExpression(expression, variables)
    if (!validation.isValid && validation.errorType !== ExpressionErrorType.UNDEFINED_VARIABLE) {
      throw new Error(validation.errorMessage || 'Invalid expression')
    }

    // Replace variables in the expression using @[name] format
    let processedExpression = expression
    Object.keys(variables).forEach((key) => {
      const value = Number.parseFloat(variables[key]) || 0
      const regex = new RegExp(`@\\[${key}\\]`, 'g')
      processedExpression = processedExpression.replace(regex, value)
    })

    // Não validamos variáveis indefinidas pois os campos são definidos pelo usuário
    processedExpression = processedExpression.replace(/@\[(.*?)\]/g, '0')

    // Create a function with limited scope
    const func = new Function('Math', `"use strict"; return (${processedExpression})`)
    
    // Execute the function with only allowed Math functions
    let result = func(allowedMathFunctions.Math)
    
    // Convert result to number if possible
    result = Number(result)
    
    // Verify if the result is a valid number
    if (isNaN(result) || !isFinite(result)) {
      throw new Error('Resultado inválido ou não numérico')
    }
    
    return result
  } catch (error) {
    // console.error('Error evaluating expression:', error.message)
    if (throwOnError) {
      throw error
    }
    return 0
  }
}

/**
 * Validates if an expression is safe for evaluation
 * @param {string} expression - The expression to validate
 * @returns {boolean} - true if the expression is safe
 */
export const isExpressionSafe = (expression) => {
  if (!expression || typeof expression !== 'string') {
    return false
  }

<<<<<<< HEAD
  // Verifica caracteres permitidos - Permitindo caracteres especiais
  const safePattern = /^[0-9+\-*/().\ s@\[\]a-zA-Z_áàâãéèêíïóôõöúçñÁÀÂÃÉÈÊÍÏÓÔÕÖÚÇÑ!?#$%&=<>:;,^~{}]+$/
=======
  // Check allowed characters - permitindo caracteres especiais e espaços
  const safePattern = /^[\s0-9+\-*/().@\[\]a-zA-ZÀ-ÿ_,\s]+$/
>>>>>>> 6f3c3f5c
  if (!safePattern.test(expression)) {
    return false
  }

  // Check for dangerous keywords
  const dangerousKeywords = [
    'eval', 'function', 'Function', 'constructor', 'prototype',
    'window', 'document', 'global', 'process', 'require',
    'import', 'export', 'this', 'arguments'
  ]
  
  const lowerExpression = expression.toLowerCase()
  return !dangerousKeywords.some(keyword => lowerExpression.includes(keyword))
}

/**
 * Validates a mathematical expression and returns details about any errors found
 * @param {string} expression - The mathematical expression to validate
 * @param {Object} variables - Object with variables to be used in the expression
 * @returns {Object} - Object with validation result {isValid, errors, errorType, errorMessage}
 */
export const validateExpression = (expression, variables = {}) => {
  // Default result
  const result = {
    isValid: true,
    errors: [],
    errorType: null,
    errorMessage: null
  }

  // Check if expression is empty
  if (!expression || expression.trim() === '') {
    result.isValid = false
    result.errorType = ExpressionErrorType.EMPTY_EXPRESSION
    result.errorMessage = errorMessages[ExpressionErrorType.EMPTY_EXPRESSION]
    result.errors.push({
      type: ExpressionErrorType.EMPTY_EXPRESSION,
      message: errorMessages[ExpressionErrorType.EMPTY_EXPRESSION]
    })
    return result
  }

<<<<<<< HEAD
  // Verifica caracteres inválidos - Permitindo caracteres especiais
  const safePattern = /^[0-9+\-*/().\ s@\[\]a-zA-Z_áàâãéèêíïóôõöúçñÁÀÂÃÉÈÊÍÏÓÔÕÖÚÇÑ!?#$%&=<>:;,^~{}]+$/
=======
  // Check for invalid characters - permitindo caracteres especiais e espaços
  const safePattern = /^[\s0-9+\-*/().@\[\]a-zA-ZÀ-ÿ_,\s]+$/
>>>>>>> 6f3c3f5c
  if (!safePattern.test(expression)) {
    result.isValid = false
    result.errorType = ExpressionErrorType.INVALID_CHARACTERS
    result.errorMessage = errorMessages[ExpressionErrorType.INVALID_CHARACTERS]
    result.errors.push({
      type: ExpressionErrorType.INVALID_CHARACTERS,
      message: errorMessages[ExpressionErrorType.INVALID_CHARACTERS]
    })
  }

  // Check for dangerous keywords
  const dangerousKeywords = [
    'eval', 'function', 'Function', 'constructor', 'prototype',
    'window', 'document', 'global', 'process', 'require',
    'import', 'export', 'this', 'arguments'
  ]
  
  const lowerExpression = expression.toLowerCase()
  const foundKeyword = dangerousKeywords.find(keyword => lowerExpression.includes(keyword))
  if (foundKeyword) {
    result.isValid = false
    result.errorType = ExpressionErrorType.INVALID_FUNCTION
    result.errorMessage = errorMessages[ExpressionErrorType.INVALID_FUNCTION] + foundKeyword
    result.errors.push({
      type: ExpressionErrorType.INVALID_FUNCTION,
      message: errorMessages[ExpressionErrorType.INVALID_FUNCTION] + foundKeyword
    })
  }

  // Check for balanced parentheses
  const openParenCount = (expression.match(/\(/g) || []).length
  const closeParenCount = (expression.match(/\)/g) || []).length
  if (openParenCount !== closeParenCount) {
    result.isValid = false
    result.errorType = ExpressionErrorType.UNBALANCED_PARENTHESES
    result.errorMessage = errorMessages[ExpressionErrorType.UNBALANCED_PARENTHESES]
    result.errors.push({
      type: ExpressionErrorType.UNBALANCED_PARENTHESES,
      message: errorMessages[ExpressionErrorType.UNBALANCED_PARENTHESES]
    })
  }

  // Check for undefined variables
  const variablePattern = /@\[(.*?)\]/g
  const matches = [...expression.matchAll(variablePattern)]
  // Não validamos variáveis indefinidas pois os campos são definidos pelo usuário

  // Check for division by zero
  if (expression.includes('/0')) {
    result.isValid = false
    result.errorType = ExpressionErrorType.DIVISION_BY_ZERO
    result.errorMessage = errorMessages[ExpressionErrorType.DIVISION_BY_ZERO]
    result.errors.push({
      type: ExpressionErrorType.DIVISION_BY_ZERO,
      message: errorMessages[ExpressionErrorType.DIVISION_BY_ZERO]
    })
  }

  return result
}

/**
 * Normalizes math function names in an expression
 * @param {string} expression - The expression to normalize
 * @returns {string} - The normalized expression
 */
export const normalizeMathFunctions = (expression) => {
  return expression
    .replace(/Math\./g, '')
    .replace(/\bsin\b/g, 'Math.sin')
    .replace(/\bcos\b/g, 'Math.cos')
    .replace(/\btan\b/g, 'Math.tan')
    .replace(/\bsqrt\b/g, 'Math.sqrt')
    .replace(/\babs\b/g, 'Math.abs')
    .replace(/\bpow\b/g, 'Math.pow')
    .replace(/\blog\b/g, 'Math.log')
    .replace(/\bexp\b/g, 'Math.exp')
    .replace(/\bPI\b/g, 'Math.PI')
    .replace(/\bE\b/g, 'Math.E')
    .replace(/\bmax\b/g, 'Math.max')
    .replace(/\bmin\b/g, 'Math.min')
    .replace(/\bround\b/g, 'Math.round')
    .replace(/\bfloor\b/g, 'Math.floor')
    .replace(/\bceil\b/g, 'Math.ceil')
}

/**
 * Tests an expression with example values
 * @param {string} expression - The expression to test
 * @param {Object} exampleValues - Example values for testing
 * @returns {Object} - Test result with value and any errors
 */
export const testExpression = (expression, exampleValues = {}) => {
  try {
    const result = evaluateExpression(expression, exampleValues, true)
    return {
      isValid: true,
      value: result,
      error: null
    }
  } catch (error) {
    return {
      isValid: false,
      value: null,
      error: error.message
    }
  }
}

/**
 * Gets documentation for supported expression syntax
 * @returns {Object} - Documentation object with syntax rules and examples
 */
export const getExpressionSyntaxDocs = () => {
  return {
    operators: [
      { symbol: '+', description: 'Addition' },
      { symbol: '-', description: 'Subtraction' },
      { symbol: '*', description: 'Multiplication' },
      { symbol: '/', description: 'Division' },
      { symbol: '()', description: 'Grouping' }
    ],
    mathFunctions: [
      { name: 'sin(x)', description: 'Sine function' },
      { name: 'cos(x)', description: 'Cosine function' },
      { name: 'tan(x)', description: 'Tangent function' },
      { name: 'sqrt(x)', description: 'Square root' },
      { name: 'abs(x)', description: 'Absolute value' },
      { name: 'pow(x,y)', description: 'x raised to power y' },
      { name: 'log(x)', description: 'Natural logarithm' },
      { name: 'exp(x)', description: 'e raised to power x' },
      { name: 'round(x)', description: 'Round to nearest integer' },
      { name: 'floor(x)', description: 'Round down to integer' },
      { name: 'ceil(x)', description: 'Round up to integer' },
      { name: 'max(x,y)', description: 'Maximum of x and y' },
      { name: 'min(x,y)', description: 'Minimum of x and y' }
    ],
    constants: [
      { name: 'PI', description: 'Pi (≈ 3.14159)' },
      { name: 'E', description: 'Euler\'s number (≈ 2.71828)' }
    ],
    variables: {
      format: '@[variableName]',
      description: 'Reference variables using @[name] syntax'
    },
    restrictions: [
      'No assignment operators (=)',
      'No comparison operators (<, >, ==)',
      'No logical operators (&&, ||)',
      'No loops or control structures',
      'No function definitions',
      'Only allowed mathematical operations'
    ]
  }
}<|MERGE_RESOLUTION|>--- conflicted
+++ resolved
@@ -111,13 +111,8 @@
     return false
   }
 
-<<<<<<< HEAD
-  // Verifica caracteres permitidos - Permitindo caracteres especiais
-  const safePattern = /^[0-9+\-*/().\ s@\[\]a-zA-Z_áàâãéèêíïóôõöúçñÁÀÂÃÉÈÊÍÏÓÔÕÖÚÇÑ!?#$%&=<>:;,^~{}]+$/
-=======
   // Check allowed characters - permitindo caracteres especiais e espaços
   const safePattern = /^[\s0-9+\-*/().@\[\]a-zA-ZÀ-ÿ_,\s]+$/
->>>>>>> 6f3c3f5c
   if (!safePattern.test(expression)) {
     return false
   }
@@ -160,13 +155,8 @@
     return result
   }
 
-<<<<<<< HEAD
-  // Verifica caracteres inválidos - Permitindo caracteres especiais
-  const safePattern = /^[0-9+\-*/().\ s@\[\]a-zA-Z_áàâãéèêíïóôõöúçñÁÀÂÃÉÈÊÍÏÓÔÕÖÚÇÑ!?#$%&=<>:;,^~{}]+$/
-=======
   // Check for invalid characters - permitindo caracteres especiais e espaços
   const safePattern = /^[\s0-9+\-*/().@\[\]a-zA-ZÀ-ÿ_,\s]+$/
->>>>>>> 6f3c3f5c
   if (!safePattern.test(expression)) {
     result.isValid = false
     result.errorType = ExpressionErrorType.INVALID_CHARACTERS
