import React, { useRef, useEffect } from "react"
import { X, Copy, Calculator, Check, Info } from "lucide-react"
import { useCalculationResult } from "../../hooks/useCalculationResult"
import { useToast } from "../../context/ToastContext"
import "./styles.css"
import CalculationResult from "../CalculationResult"

const CalculationModal = ({ calculation, isOpen, onClose }) => {
  const { paramValues, setParamValues, results, allFieldsFilled, error } = useCalculationResult(calculation)
  const modalRef = useRef(null)
  const [copied, setCopied] = React.useState({})
  const { success, error: toastError, info } = useToast()

  const handleParamChange = (paramName, value) => {
    setParamValues(prev => ({ ...prev, [paramName]: value }))
  }

  const copyToClipboard = (text, key, resultName) => {
    navigator.clipboard.writeText(text).then(() => {
      setCopied(prev => ({ ...prev, [key]: true }))
      setTimeout(() => {
        setCopied(prev => ({ ...prev, [key]: false }))
      }, 2000)
      success(`Valor "${resultName || 'Resultado'}" copiado para a área de transferência!`)
    }).catch(err => {
      console.error("Copy error:", err)
      toastError("Não foi possível copiar o resultado. Tente novamente.")
    })
  }

  useEffect(() => {
    const handleEsc = e => {
      if (e.key === "Escape") onClose()
    }
    if (isOpen) {
      window.addEventListener("keydown", handleEsc)
      document.body.style.overflow = "hidden"
    } else {
      document.body.style.overflow = "unset"
    }
    return () => {
      window.removeEventListener("keydown", handleEsc)
      document.body.style.overflow = "unset"
    }
  }, [isOpen, onClose])
  
  useEffect(() => {
    if (error) {
      toastError("Erro no cálculo: " + error)
    } else if (allFieldsFilled && Object.keys(results).length > 0) {
      info("Cálculo realizado com sucesso!")
    }
  }, [error, allFieldsFilled, results, toastError, info])

  if (!isOpen || !calculation) return null

  return (
    <div className="calculation-modal-overlay">
      <div className="calculation-modal" ref={modalRef}>
        <div className="calculation-modal-header">
          <div className="calculation-modal-title">
            <div className="calculation-modal-icon"><Calculator size={24} /></div>
            <div>
              <h2>{calculation.name || "Calculation"}</h2>
              <p>{calculation.description || "Calculation description"}</p>
            </div>
          </div>
          <button onClick={onClose} className="calculation-modal-close" aria-label="Close">
            <X size={20} />
          </button>
        </div>

        <div className="calculation-modal-content">
          <div className="calculation-modal-section">
            <div className="section-header">
              <h3>Parâmetros</h3>
              <div className="section-badge">
                {allFieldsFilled ? (
                  <span className="badge success">
                    <Check size={14} /> Completo
                  </span>
                ) : (
                  <span className="badge warning">
                    <Info size={14} /> Preencha todos os campos
                  </span>
                )}
              </div>
            </div>

            <div className="calculation-modal-parameters">
              {calculation.parameters?.map((param, i) => (
                <div key={i} className="calculation-modal-parameter">
                  <label htmlFor={`param-${i}`}>
                    {param.name} {param.unit && <span className="unit">({param.unit})</span>}
                  </label>
                  {param.type === "select" ? (
                    <select
                      id={`param-${i}`}
                      value={paramValues[param.name] || ""}
                      onChange={e => handleParamChange(param.name, e.target.value)}
                    >
                      <option value="">Selecione uma opção</option>
                      {param.options?.map((opt, idx) => (
                        <option key={idx} value={opt.value}>
                          {opt.label}
                        </option>
                      ))}
                    </select>
                  ) : (
                    <input
                      id={`param-${i}`}
                      type="number"
                      value={paramValues[param.name] || ""}
                      onChange={e => handleParamChange(param.name, e.target.value)}
                      placeholder={`Digite ${param.name.toLowerCase()}`}
                    />
                  )}
                </div>
              ))}
            </div>
          </div>

          <div className="calculation-modal-divider"></div>

          <div className="calculation-modal-section">
            <div className="section-header">
              <h3>Resultados</h3>
            </div>

            <div className={`calculation-modal-results ${!allFieldsFilled ? "inactive" : ""}`}>
              {error && <p style={{ color: "red" }}>{error}</p>}

              {calculation.results && calculation.results.length > 0 ? (
                Object.keys(results).map(key => (
<<<<<<< HEAD
                  <CalculationResult
                    key={key}
                    name={results[key]?.name}
                    value={results[key]?.value}
                    unit={results[key]?.unit}
                    description={results[key]?.description}
                    copied={copied[key]}
                    onCopy={() => copyToClipboard(results[key]?.value || "0", key)}
                    disabled={!allFieldsFilled}
                  />
                ))
              ) : (
                <>
                  <CalculationResult
                    name={calculation.resultName || "Result"}
                    value={results.value || "0"}
                    unit={calculation.resultUnit || ""}
                    copied={copied["main"]}
                    onCopy={() => copyToClipboard(results.value || "0", "main")}
                    disabled={!allFieldsFilled}
                    primary
                  />

                  {calculation.additionalResults?.map((result, i) => (
                    <CalculationResult
                      key={i}
                      name={result.name}
                      value={results[result.key] || "0"}
                      unit={result.unit}
                      copied={copied[result.key]}
                      onCopy={() => copyToClipboard(results[result.key] || "0", result.key)}
                      disabled={!allFieldsFilled}
                    />
=======
                  <div key={key} className="calculation-result">
                    <div className="calculation-result-label">
                      <span className="result-name">{results[key]?.name}</span>
                      {results[key]?.unit && <span className="unit">({results[key]?.unit})</span>}
                    </div>
                    <div className="calculation-result-value">
                      <span>{results[key]?.value || "0"}</span>
                      <button
                        onClick={() => copyToClipboard(results[key]?.value || "0", key, results[key]?.name)}
                        className={`copy-button ${copied[key] ? "copied" : ""}`}
                        aria-label="Copy result"
                        disabled={!allFieldsFilled}
                      >
                        {copied[key] ? <Check size={16} /> : <Copy size={16} />}
                        <span className="copy-text">{copied[key] ? "Copied" : "Copy"}</span>
                      </button>
                    </div>
                    {results[key]?.description && (
                      <div className="calculation-result-description">{results[key].description}</div>
                    )}
                  </div>
                ))
              ) : (
                <>
                  <div className="calculation-result primary">
                    <div className="calculation-result-label">
                      <span className="result-name">{calculation.resultName || "Result"}</span>
                      <span className="unit">{calculation.resultUnit || ""}</span>
                    </div>
                    <div className="calculation-result-value">
                      <span>{results.value || "0"}</span>
                      <button
                        onClick={() => copyToClipboard(results.value || "0", "main", calculation.resultName || "Resultado")}
                        className={`copy-button ${copied["main"] ? "copied" : ""}`}
                        aria-label="Copy result"
                        disabled={!allFieldsFilled}
                      >
                        {copied["main"] ? <Check size={16} /> : <Copy size={16} />}
                        <span className="copy-text">{copied["main"] ? "Copied" : "Copy"}</span>
                      </button>
                    </div>
                  </div>

                  {calculation.additionalResults?.map((result, i) => (
                    <div key={i} className="calculation-result secondary">
                      <div className="calculation-result-label">
                        <span className="result-name">{result.name}</span>
                        <span className="unit">{result.unit}</span>
                      </div>
                      <div className="calculation-result-value">
                        <span>{results[result.key] || "0"}</span>
                        <button
                          onClick={() => copyToClipboard(results[result.key] || "0", result.key, result.name)}
                          className={`copy-button ${copied[result.key] ? "copied" : ""}`}
                          aria-label="Copy result"
                          disabled={!allFieldsFilled}
                        >
                          {copied[result.key] ? <Check size={16} /> : <Copy size={16} />}
                          <span className="copy-text">{copied[result.key] ? "Copied" : "Copy"}</span>
                        </button>
                      </div>
                    </div>
>>>>>>> cc97feb5
                  ))}
                </>
              )}

            </div>
          </div>
        </div>
      </div>
    </div >
  )
}

export default CalculationModal<|MERGE_RESOLUTION|>--- conflicted
+++ resolved
@@ -132,7 +132,7 @@
 
               {calculation.results && calculation.results.length > 0 ? (
                 Object.keys(results).map(key => (
-<<<<<<< HEAD
+
                   <CalculationResult
                     key={key}
                     name={results[key]?.name}
@@ -166,70 +166,7 @@
                       onCopy={() => copyToClipboard(results[result.key] || "0", result.key)}
                       disabled={!allFieldsFilled}
                     />
-=======
-                  <div key={key} className="calculation-result">
-                    <div className="calculation-result-label">
-                      <span className="result-name">{results[key]?.name}</span>
-                      {results[key]?.unit && <span className="unit">({results[key]?.unit})</span>}
-                    </div>
-                    <div className="calculation-result-value">
-                      <span>{results[key]?.value || "0"}</span>
-                      <button
-                        onClick={() => copyToClipboard(results[key]?.value || "0", key, results[key]?.name)}
-                        className={`copy-button ${copied[key] ? "copied" : ""}`}
-                        aria-label="Copy result"
-                        disabled={!allFieldsFilled}
-                      >
-                        {copied[key] ? <Check size={16} /> : <Copy size={16} />}
-                        <span className="copy-text">{copied[key] ? "Copied" : "Copy"}</span>
-                      </button>
-                    </div>
-                    {results[key]?.description && (
-                      <div className="calculation-result-description">{results[key].description}</div>
-                    )}
-                  </div>
-                ))
-              ) : (
-                <>
-                  <div className="calculation-result primary">
-                    <div className="calculation-result-label">
-                      <span className="result-name">{calculation.resultName || "Result"}</span>
-                      <span className="unit">{calculation.resultUnit || ""}</span>
-                    </div>
-                    <div className="calculation-result-value">
-                      <span>{results.value || "0"}</span>
-                      <button
-                        onClick={() => copyToClipboard(results.value || "0", "main", calculation.resultName || "Resultado")}
-                        className={`copy-button ${copied["main"] ? "copied" : ""}`}
-                        aria-label="Copy result"
-                        disabled={!allFieldsFilled}
-                      >
-                        {copied["main"] ? <Check size={16} /> : <Copy size={16} />}
-                        <span className="copy-text">{copied["main"] ? "Copied" : "Copy"}</span>
-                      </button>
-                    </div>
-                  </div>
 
-                  {calculation.additionalResults?.map((result, i) => (
-                    <div key={i} className="calculation-result secondary">
-                      <div className="calculation-result-label">
-                        <span className="result-name">{result.name}</span>
-                        <span className="unit">{result.unit}</span>
-                      </div>
-                      <div className="calculation-result-value">
-                        <span>{results[result.key] || "0"}</span>
-                        <button
-                          onClick={() => copyToClipboard(results[result.key] || "0", result.key, result.name)}
-                          className={`copy-button ${copied[result.key] ? "copied" : ""}`}
-                          aria-label="Copy result"
-                          disabled={!allFieldsFilled}
-                        >
-                          {copied[result.key] ? <Check size={16} /> : <Copy size={16} />}
-                          <span className="copy-text">{copied[result.key] ? "Copied" : "Copy"}</span>
-                        </button>
-                      </div>
-                    </div>
->>>>>>> cc97feb5
                   ))}
                 </>
               )}
