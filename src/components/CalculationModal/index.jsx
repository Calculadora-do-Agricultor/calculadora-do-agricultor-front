<<<<<<< HEAD
import React, { useState, useEffect, useRef } from "react";
import {
  X,
  Copy,
  Calculator,
  Check,
  Info,
  FileText,
  Calendar,
  User,
  Eye,
  HelpCircle,
} from "lucide-react";
import { Tooltip } from "../ui/Tooltip";
import { doc, getDoc } from "firebase/firestore";
import { db } from "../../services/firebaseConfig";
import DraggableList from "../DraggableList";
import {
  evaluateExpression,
  normalizeMathFunctions,
  validateExpression,
} from "../../utils/mathEvaluator";
import "./styles.css";
=======
import React, { useRef, useEffect, useState } from "react"
import { X, Copy, Calculator, Check, Info } from "lucide-react"
import { useCalculationResult } from "../../hooks/useCalculationResult"
import { useFormParameters } from "../../hooks/useFormParameters"
import { useToast } from "../../context/ToastContext"
import "./styles.css"
import { doc, updateDoc, increment, getDoc, setDoc } from "firebase/firestore"
import { db } from "../../services/firebaseConfig"
import { useAuth } from "../../context/useAuth"
import CalculationResult from "../CalculationResult"
>>>>>>> 8fe266a1

const CalculationModal = ({ calculation, isOpen, onClose }) => {
<<<<<<< HEAD
  const [paramValues, setParamValues] = useState({});
  const [results, setResults] = useState({});
  const [copied, setCopied] = useState({});
  const [allFieldsFilled, setAllFieldsFilled] = useState(false);
  const modalRef = useRef(null);
=======
  const { paramValues, setParamValue, allFieldsFilled } = useFormParameters(calculation)
  const { results, error } = useCalculationResult(calculation, paramValues, allFieldsFilled)
  const modalRef = useRef(null)
  const [copied, setCopied] = React.useState({})
  const { success, error: toastError, info } = useToast()
  const { user } = useAuth()
>>>>>>> 8fe266a1

  useEffect(() => {
<<<<<<< HEAD
    if (calculation && calculation.parameters) {
      const initialValues = {};
      calculation.parameters.forEach((param) => {
        initialValues[param.name] = "";
      });
      setParamValues(initialValues);

      // Initialize results with zero values to maintain stable layout
      const initialResults = {};
      if (calculation.results && calculation.results.length > 0) {
        calculation.results.forEach((result, index) => {
          initialResults[`result_${index}`] = {
            name: result.name,
            description: result.description,
            value: "0",
            unit: result.unit || "",
          };
        });
      } else {
        initialResults.value = "0";
        if (
          calculation.additionalResults &&
          calculation.additionalResults.length > 0
        ) {
          calculation.additionalResults.forEach((result) => {
            initialResults[result.key] = "0";
          });
        }
      }
      setResults(initialResults);

      setAllFieldsFilled(false);
    }
  }, [calculation]);

  // Verifica se todos os campos estão preenchidos
  useEffect(() => {
    if (calculation && calculation.parameters) {
      const filled = calculation.parameters.every(
        (param) => paramValues[param.name] && paramValues[param.name] !== "",
      );
      setAllFieldsFilled(filled);
    }
  }, [paramValues, calculation]);

  // Calcula os resultados quando os valores dos parâmetros mudam
  useEffect(() => {
    if (calculation && Object.keys(paramValues).length > 0 && allFieldsFilled) {
      try {
        // Prepara o objeto de resultados
        const newResults = {};

        // Verifica se o cálculo tem múltiplos resultados (novo formato)
        if (calculation.results && calculation.results.length > 0) {
          // Processa cada resultado definido
          calculation.results.forEach((result, index) => {
            const calculatedValue = calculateExpressionResult(
              result.expression,
              paramValues,
            );
            newResults[`result_${index}`] = {
              name: result.name,
              description: result.description,
              value: calculatedValue.toString(),
              unit: result.unit || "",
            };
          });
        } else {
          // Compatibilidade com o formato antigo (resultado único)
          const calculatedValue = calculateResult(calculation, paramValues);
          newResults.value = calculatedValue.toString();

          // Calcula resultados adicionais se existirem (formato antigo)
          if (
            calculation.additionalResults &&
            calculation.additionalResults.length > 0
          ) {
            calculation.additionalResults.forEach((result) => {
              if (result.key === "coleta50m") {
                newResults[result.key] = (
                  (calculatedValue * 50) /
                  1000
                ).toString();
              }
            });
          }
        }

        setResults(newResults);
      } catch (error) {
        console.error("Erro ao calcular resultado:", error);
      }
    }
  }, [paramValues, calculation, allFieldsFilled]);

  // Função para calcular o resultado com base na expressão do cálculo (formato antigo)
  const calculateResult = (calculation, values) => {
    if (calculation.expression) {
      try {
        return calculateExpressionResult(calculation.expression, values);
      } catch (error) {
        console.error("Erro ao avaliar expressão:", error);
        return 0;
      }
    }

    return 0; // Valor padrão se não houver expressão
  };

  // Função para calcular o resultado de uma expressão com base nos valores dos parâmetros
  const calculateExpressionResult = (expression, values) => {
    try {
      // Cria um contexto com os valores dos parâmetros
      const context = {};

      // Converte os valores para números quando possível
      Object.keys(values).forEach((key) => {
        context[key] = Number.parseFloat(values[key]) || 0;
      });

      // Valida a expressão antes de calcularAdd commentMore actions
      const validation = validateExpression(expression, context);
      if (!validation.isValid) {
        console.error("Erro de validação:", validation.errorMessage);
        return 0;
      }

      // Normaliza as funções matemáticas na expressão
      const normalizedExpression = normalizeMathFunctions(expression);

      // Avalia a expressão de forma segura
      return evaluateExpression(normalizedExpression, context, true);
    } catch (error) {
      console.error("Erro ao avaliar expressão:", error);
      return 0;
    }
  };

  // Atualiza o valor de um parâmetro
  const handleParamChange = (paramName, value, param) => {
    if (param.type === "number") {
      let numericValue = value;
      // Só processa o valor se não estiver vazio
      if (value !== '') {
        const numValue = parseFloat(numericValue);
        if (!isNaN(numValue)) {
          // Aplica a máscara (step) apenas se estiver definida no parâmetro
          if (param.step) {
            const step = parseFloat(param.step);
            if (!isNaN(step)) {
              // Determina o número de casas decimais do step
              const stepDecimals = param.step.toString().split('.')[1]?.length || 0;
              // Arredonda o valor de acordo com o step e mantém as casas decimais
              const roundedValue = Math.round(numValue / step) * step;
              // Limita o número de casas decimais para evitar zeros extras
              numericValue = Number(roundedValue.toFixed(stepDecimals)).toString();
            }
          } else {
            // Se não tiver step, limita a 2 casas decimais
            numericValue = Number(numValue.toFixed(2)).toString();
          }
        } else {
          numericValue = '';
        }
      }
      // Aplica apenas o limite máximo se houver um valor numérico
      if (numericValue !== '') {
        const currentValue = parseFloat(numericValue);
        if (param.max !== "" && currentValue > parseFloat(param.max)) {
          const maxValue = parseFloat(param.max);
          const stepDecimals = param.step?.toString().split('.')[1]?.length || 2;
          numericValue = Number(maxValue.toFixed(stepDecimals)).toString();
        }
      }
      setParamValues((prev) => ({
        ...prev,
        [paramName]: numericValue,
      }));
    } else {
      setParamValues((prev) => ({
        ...prev,
        [paramName]: value,
      }));
    }
  };

  // Copia o resultado para a área de transferência
  const copyToClipboard = (text, resultId) => {
    navigator.clipboard.writeText(text).then(
      () => {
        setCopied((prev) => ({
          ...prev,
          [resultId]: true,
        })); // <-- Adicionado ponto e vírgula aqui
        setTimeout(() => {
          setCopied((prev) => ({
            ...prev,
            [resultId]: false,
          }));
        }, 2000);
      },
      (err) => {
        console.error("Erro ao copiar texto: ", err);
      },
    );
  };
=======
    if (!isOpen || !user?.uid || !calculation?.id) return

    let cancelled = false

    const registerView = async () => {
      try {
        const viewRef = doc(db, "calculations", calculation.id, "views", user.uid)
        const viewSnap = await getDoc(viewRef)

        if (!viewSnap.exists() && !cancelled) {
          await setDoc(viewRef, { viewedAt: new Date() })

          const calcRef = doc(db, "calculations", calculation.id)
          await updateDoc(calcRef, {
            views: increment(1)
          })
        }
      } catch (err) {
        console.error("Erro ao registrar visualização:", err)
      }
    }

    registerView()

    return () => {
      cancelled = true // evita duplicação se o componente desmontar rapidamente
    }
  }, [isOpen, calculation?.id, user?.uid])
  const handleParamChange = (paramName, value) => {
    setParamValue(paramName, value)
  }

  const copyToClipboard = (text, key, resultName) => {
    navigator.clipboard.writeText(text).then(() => {
      setCopied(prev => ({ ...prev, [key]: true }))
      setTimeout(() => {
        setCopied(prev => ({ ...prev, [key]: false }))
      }, 2000)
      success(`Valor "${resultName || 'Resultado'}" copiado para a área de transferência!`)
    }).catch(err => {
      console.error("Copy error:", err)
      toastError("Não foi possível copiar o resultado. Tente novamente.")
    })
  }
>>>>>>> 8fe266a1

  useEffect(() => {
<<<<<<< HEAD
    const handleEsc = (e) => {
      if (e.key === "Escape") onClose();
    };

    if (isOpen) {
      window.addEventListener("keydown", handleEsc);
      // Bloqueia o scroll do body quando o modal está aberto
      document.body.style.overflow = "hidden";
    } else {
      // Restaura o scroll do body quando o modal é fechado
      document.body.style.overflow = "unset";
=======
    const handleEsc = e => {
      if (e.key === "Escape") onClose()
    }
    if (isOpen) {
      window.addEventListener("keydown", handleEsc)
      document.body.style.overflow = "hidden"
    } else {
      document.body.style.overflow = "unset"
>>>>>>> 8fe266a1
    }
    return () => {
<<<<<<< HEAD
      window.removeEventListener("keydown", handleEsc);
      document.body.style.overflow = "unset";
    };
  }, [isOpen, onClose]);
=======
      window.removeEventListener("keydown", handleEsc)
      document.body.style.overflow = "unset"
    }
  }, [isOpen, onClose])
  
  useEffect(() => {
    if (error) {
      toastError("Erro no cálculo: " + error)
    } else if (allFieldsFilled && Object.keys(results).length > 0) {
      info("Cálculo realizado com sucesso!")
    }
  }, [error, allFieldsFilled, results, toastError, info])
>>>>>>> 8fe266a1

  if (!isOpen || !calculation) return null;

  return (
    <div className="calculation-modal-overlay">
      <div className="calculation-modal" ref={modalRef}>
        <div className="calculation-modal-header">
          <div className="calculation-modal-title">
            <div className="calculation-modal-icon"><Calculator size={24} /></div>
            <div>
              <h2>{calculation.name || "Calculation"}</h2>
              <p>{calculation.description || "Calculation description"}</p>
            </div>
          </div>
<<<<<<< HEAD
          <button
            onClick={onClose}
            className="calculation-modal-close"
            aria-label="Fechar"
          >
=======
          <button onClick={onClose} className="calculation-modal-close" aria-label="Close">
>>>>>>> 8fe266a1
            <X size={20} />
          </button>
        </div>

        <div className="calculation-modal-content">
          <div className="calculation-modal-section">
            <div className="section-header">
              <h3>Parâmetros</h3>
              <div className="section-badge">
                {allFieldsFilled ? (
                  <span className="badge success">
                    <Check size={14} /> Completo
                  </span>
                ) : (
                  <span className="badge warning">
                    <Info size={14} /> Preencha todos os campos
                  </span>
                )}
              </div>
            </div>

            <div className="calculation-modal-parameters">
<<<<<<< HEAD
              {calculation.parameters &&
                calculation.parameters.map((param, index) => (
                  <div key={param.name} className="calculation-modal-parameter">
                    <label htmlFor={param.name}>
                      {param.name}
                      {param.required && <span className="required">*</span>}
                      {param.unit && (
                        <span className="unit">({param.unit})</span>
                      )}
                      {param.tooltip && (
                        <Tooltip content={param.tooltip} position="top">
                          <HelpCircle 
                            size={16} 
                            className="tooltip-icon"
                            style={{
                              marginLeft: '6px',
                              color: '#6b7280',
                              cursor: 'help'
                            }}
                          />
                        </Tooltip>
                      )}
                    </label>
                    {param.type === "select" ? (
                      <select
                        id={param.name}
                        value={paramValues[param.name] || ""}
                        onChange={(e) =>
                          handleParamChange(param.name, e.target.value, param)
                        }
                      >
                        <option value="">Selecione...</option>
                        {param.options.map((option) => (
                          <option key={option.value} value={option.value}>
                            {option.label}
                          </option>
                        ))}
                      </select>
                    ) : (
                      <div className="input-wrapper">
                        <input
                          type={param.type === "number" ? "number" : "text"}
                          id={param.name}
                          value={paramValues[param.name] || ""}
                          onChange={(e) =>
                            handleParamChange(param.name, e.target.value, param)
                          }
                          placeholder={
                            param.description ||
                            `Digite o valor para ${param.name}`
                          }
                          title={param.tooltip || param.description}
                          step={
                            param.type === "number"
                              ? param.step
                              : undefined
                          }
                          max={
                            param.type === "number"
                              ? param.max || undefined
                              : undefined
                          }
                        />
                        {param.max && param.max !== "" && param.max !== null && param.max !== undefined && (
                          <div className="input-constraints">
                            <div className="constraint-range">
                              <span>
                                Max: {param.max}
                              </span>
                            </div>
                          </div>
                        )}
                      </div>
                    )}

                  </div>
                ))}
=======
              {calculation.parameters?.map((param, i) => (
                <div key={i} className="calculation-modal-parameter">
                  <label htmlFor={`param-${i}`}>
                    {param.name} {param.unit && <span className="unit">({param.unit})</span>}
                  </label>
                  {param.type === "select" ? (
                    <select
                      id={`param-${i}`}
                      value={paramValues[param.name] || ""}
                      onChange={e => handleParamChange(param.name, e.target.value)}
                    >
                      <option value="">Selecione uma opção</option>
                      {param.options?.map((opt, idx) => (
                        <option key={idx} value={opt.value}>
                          {opt.label}
                        </option>
                      ))}
                    </select>
                  ) : (
                    <input
                      id={`param-${i}`}
                      type="number"
                      value={paramValues[param.name] || ""}
                      onChange={e => handleParamChange(param.name, e.target.value)}
                      placeholder={`Digite ${param.name.toLowerCase()}`}
                    />
                  )}
                </div>
              ))}
>>>>>>> 8fe266a1
            </div>
          </div>

          <div className="calculation-modal-divider"></div>

          <div className="calculation-modal-section">
            <div className="section-header">
              <h3>Resultados</h3>
            </div>

<<<<<<< HEAD
            <div
              className={`calculation-modal-results ${!allFieldsFilled ? "inactive" : ""}`}
            >
              {/* Verifica se estamos usando o novo formato de múltiplos resultados */}
              {calculation.results && calculation.results.length > 0 ? (
                // Novo formato: múltiplos resultados
                Object.keys(results).map((key) => (
                  <div key={key} className="calculation-result">
                    <div className="calculation-result-label">
                      <span className="result-name">{results[key].name}</span>
                      {results[key].unit && (
                        <span className="unit">({results[key].unit})</span>
                      )}
                    </div>
                    <div className="calculation-result-value">
                      <span>{results[key].value || "0"}</span>
                      <button
                        onClick={() =>
                          copyToClipboard(
                            results[key].value?.toString() || "0",
                            key,
                          )
                        }
                        className={`copy-button ${copied[key] ? "copied" : ""}`}
                        aria-label="Copiar resultado"
                        disabled={!allFieldsFilled}
                      >
                        {copied[key] ? <Check size={16} /> : <Copy size={16} />}
                        <span className="copy-text">
                          {copied[key] ? "Copiado" : "Copiar"}
                        </span>
                      </button>
                    </div>

                  </div>
=======
            <div className={`calculation-modal-results ${!allFieldsFilled ? "inactive" : ""}`}>
              {error && <p style={{ color: "red" }}>{error}</p>}

              {calculation.results && calculation.results.length > 0 ? (
                Object.keys(results).map(key => (

                  <CalculationResult
                    key={key}
                    name={results[key]?.name}
                    value={results[key]?.value}
                    unit={results[key]?.unit}
                    description={results[key]?.description}
                    copied={copied[key]}
                    onCopy={() => copyToClipboard(results[key]?.value || "0", key)}
                    disabled={!allFieldsFilled}
                  />
>>>>>>> 8fe266a1
                ))
              ) : (
                <>
<<<<<<< HEAD
                  <div className="calculation-result primary">
                    <div className="calculation-result-label">
                      <span className="result-name">
                        {calculation.resultName || "Resultado"}
                      </span>
                      <span className="unit">
                        {calculation.resultUnit || ""}
                      </span>
                    </div>
                    <div className="calculation-result-value">
                      <span>{results.value || "0"}</span>
                      <button
                        onClick={() =>
                          copyToClipboard(
                            results.value?.toString() || "0",
                            "main",
                          )
                        }
                        className={`copy-button ${copied["main"] ? "copied" : ""}`}
                        aria-label="Copiar resultado"
                        disabled={!allFieldsFilled}
                      >
                        {copied["main"] ? (
                          <Check size={16} />
                        ) : (
                          <Copy size={16} />
                        )}
                        <span className="copy-text">
                          {copied["main"] ? "Copiado" : "Copiar"}
                        </span>
                      </button>
                    </div>
                  </div>

                  {/* Resultados adicionais (formato antigo) */}
                  {calculation.additionalResults &&
                    calculation.additionalResults.map((result, index) => (
                      <div key={index} className="calculation-result secondary">
                        <div className="calculation-result-label">
                          <span className="result-name">{result.name}</span>
                          <span className="unit">{result.unit}</span>
                        </div>
                        <div className="calculation-result-value">
                          <span>{results[result.key] || "0"}</span>
                          <button
                            onClick={() =>
                              copyToClipboard(
                                results[result.key]?.toString() || "0",
                                result.key,
                              )
                            }
                            className={`copy-button ${copied[result.key] ? "copied" : ""}`}
                            aria-label="Copiar resultado"
                            disabled={!allFieldsFilled}
                          >
                            {copied[result.key] ? (
                              <Check size={16} />
                            ) : (
                              <Copy size={16} />
                            )}
                            <span className="copy-text">
                              {copied[result.key] ? "Copiado" : "Copiar"}
                            </span>
                          </button>
                        </div>
                      </div>
                    ))}
=======
                  <CalculationResult
                    name={calculation.resultName || "Result"}
                    value={results.value || "0"}
                    unit={calculation.resultUnit || ""}
                    copied={copied["main"]}
                    onCopy={() => copyToClipboard(results.value || "0", "main")}
                    disabled={!allFieldsFilled}
                    primary
                  />

                  {calculation.additionalResults?.map((result, i) => (
                    <CalculationResult
                      key={i}
                      name={result.name}
                      value={results[result.key] || "0"}
                      unit={result.unit}
                      copied={copied[result.key]}
                      onCopy={() => copyToClipboard(results[result.key] || "0", result.key)}
                      disabled={!allFieldsFilled}
                    />

                  ))}
>>>>>>> 8fe266a1
                </>
              )}

            </div>
          </div>
        </div>
      </div>
<<<<<<< HEAD
    </div>
  );
};
=======
    </div >
  )
}
>>>>>>> 8fe266a1

export default CalculationModal<|MERGE_RESOLUTION|>--- conflicted
+++ resolved
@@ -1,4 +1,3 @@
-<<<<<<< HEAD
 import React, { useState, useEffect, useRef } from "react";
 import {
   X,
@@ -13,7 +12,7 @@
   HelpCircle,
 } from "lucide-react";
 import { Tooltip } from "../ui/Tooltip";
-import { doc, getDoc } from "firebase/firestore";
+import { doc, getDoc, updateDoc, increment, setDoc } from "firebase/firestore";
 import { db } from "../../services/firebaseConfig";
 import DraggableList from "../DraggableList";
 import {
@@ -21,38 +20,64 @@
   normalizeMathFunctions,
   validateExpression,
 } from "../../utils/mathEvaluator";
+import { useCalculationResult } from "../../hooks/useCalculationResult";
+import { useFormParameters } from "../../hooks/useFormParameters";
+import { useToast } from "../../context/ToastContext";
+import { useAuth } from "../../context/useAuth";
+import CalculationResult from "../CalculationResult";
 import "./styles.css";
-=======
-import React, { useRef, useEffect, useState } from "react"
-import { X, Copy, Calculator, Check, Info } from "lucide-react"
-import { useCalculationResult } from "../../hooks/useCalculationResult"
-import { useFormParameters } from "../../hooks/useFormParameters"
-import { useToast } from "../../context/ToastContext"
-import "./styles.css"
-import { doc, updateDoc, increment, getDoc, setDoc } from "firebase/firestore"
-import { db } from "../../services/firebaseConfig"
-import { useAuth } from "../../context/useAuth"
-import CalculationResult from "../CalculationResult"
->>>>>>> 8fe266a1
 
 const CalculationModal = ({ calculation, isOpen, onClose }) => {
-<<<<<<< HEAD
+  // Estados da branch feat/validador-parametros-calculo
   const [paramValues, setParamValues] = useState({});
   const [results, setResults] = useState({});
   const [copied, setCopied] = useState({});
   const [allFieldsFilled, setAllFieldsFilled] = useState(false);
   const modalRef = useRef(null);
-=======
-  const { paramValues, setParamValue, allFieldsFilled } = useFormParameters(calculation)
-  const { results, error } = useCalculationResult(calculation, paramValues, allFieldsFilled)
-  const modalRef = useRef(null)
-  const [copied, setCopied] = React.useState({})
-  const { success, error: toastError, info } = useToast()
-  const { user } = useAuth()
->>>>>>> 8fe266a1
-
+
+  // Hooks da branch develop
+  const { success, error: toastError, info } = useToast();
+  const { user } = useAuth();
+
+  // useEffect para registrar visualização (da branch develop)
   useEffect(() => {
-<<<<<<< HEAD
+    if (!isOpen || !user?.uid || !calculation?.id) return;
+
+    let cancelled = false;
+
+    const registerView = async () => {
+      try {
+        const viewRef = doc(
+          db,
+          "calculations",
+          calculation.id,
+          "views",
+          user.uid,
+        );
+        const viewSnap = await getDoc(viewRef);
+
+        if (!viewSnap.exists() && !cancelled) {
+          await setDoc(viewRef, { viewedAt: new Date() });
+
+          const calcRef = doc(db, "calculations", calculation.id);
+          await updateDoc(calcRef, {
+            views: increment(1),
+          });
+        }
+      } catch (err) {
+        console.error("Erro ao registrar visualização:", err);
+      }
+    };
+
+    registerView();
+
+    return () => {
+      cancelled = true; // evita duplicação se o componente desmontar rapidamente
+    };
+  }, [isOpen, calculation?.id, user?.uid]);
+
+  // useEffect para inicializar valores (da branch feat/validador-parametros-calculo)
+  useEffect(() => {
     if (calculation && calculation.parameters) {
       const initialValues = {};
       calculation.parameters.forEach((param) => {
@@ -173,7 +198,7 @@
         context[key] = Number.parseFloat(values[key]) || 0;
       });
 
-      // Valida a expressão antes de calcularAdd commentMore actions
+      // Valida a expressão antes de calcular
       const validation = validateExpression(expression, context);
       if (!validation.isValid) {
         console.error("Erro de validação:", validation.errorMessage);
@@ -191,12 +216,12 @@
     }
   };
 
-  // Atualiza o valor de um parâmetro
+  // Atualiza o valor de um parâmetro (versão completa da branch feat/validador-parametros-calculo)
   const handleParamChange = (paramName, value, param) => {
-    if (param.type === "number") {
+    if (param && param.type === "number") {
       let numericValue = value;
       // Só processa o valor se não estiver vazio
-      if (value !== '') {
+      if (value !== "") {
         const numValue = parseFloat(numericValue);
         if (!isNaN(numValue)) {
           // Aplica a máscara (step) apenas se estiver definida no parâmetro
@@ -204,26 +229,30 @@
             const step = parseFloat(param.step);
             if (!isNaN(step)) {
               // Determina o número de casas decimais do step
-              const stepDecimals = param.step.toString().split('.')[1]?.length || 0;
+              const stepDecimals =
+                param.step.toString().split(".")[1]?.length || 0;
               // Arredonda o valor de acordo com o step e mantém as casas decimais
               const roundedValue = Math.round(numValue / step) * step;
               // Limita o número de casas decimais para evitar zeros extras
-              numericValue = Number(roundedValue.toFixed(stepDecimals)).toString();
+              numericValue = Number(
+                roundedValue.toFixed(stepDecimals),
+              ).toString();
             }
           } else {
             // Se não tiver step, limita a 2 casas decimais
             numericValue = Number(numValue.toFixed(2)).toString();
           }
         } else {
-          numericValue = '';
+          numericValue = "";
         }
       }
       // Aplica apenas o limite máximo se houver um valor numérico
-      if (numericValue !== '') {
+      if (numericValue !== "") {
         const currentValue = parseFloat(numericValue);
         if (param.max !== "" && currentValue > parseFloat(param.max)) {
           const maxValue = parseFloat(param.max);
-          const stepDecimals = param.step?.toString().split('.')[1]?.length || 2;
+          const stepDecimals =
+            param.step?.toString().split(".")[1]?.length || 2;
           numericValue = Number(maxValue.toFixed(stepDecimals)).toString();
         }
       }
@@ -239,75 +268,38 @@
     }
   };
 
-  // Copia o resultado para a área de transferência
-  const copyToClipboard = (text, resultId) => {
+  // Copia o resultado para a área de transferência (combinando ambas as versões)
+  const copyToClipboard = (text, resultId, resultName) => {
     navigator.clipboard.writeText(text).then(
       () => {
         setCopied((prev) => ({
           ...prev,
           [resultId]: true,
-        })); // <-- Adicionado ponto e vírgula aqui
+        }));
         setTimeout(() => {
           setCopied((prev) => ({
             ...prev,
             [resultId]: false,
           }));
         }, 2000);
+        // Toast de sucesso da branch develop
+        if (success) {
+          success(
+            `Valor "${resultName || "Resultado"}" copiado para a área de transferência!`,
+          );
+        }
       },
       (err) => {
         console.error("Erro ao copiar texto: ", err);
+        if (toastError) {
+          toastError("Não foi possível copiar o resultado. Tente novamente.");
+        }
       },
     );
   };
-=======
-    if (!isOpen || !user?.uid || !calculation?.id) return
-
-    let cancelled = false
-
-    const registerView = async () => {
-      try {
-        const viewRef = doc(db, "calculations", calculation.id, "views", user.uid)
-        const viewSnap = await getDoc(viewRef)
-
-        if (!viewSnap.exists() && !cancelled) {
-          await setDoc(viewRef, { viewedAt: new Date() })
-
-          const calcRef = doc(db, "calculations", calculation.id)
-          await updateDoc(calcRef, {
-            views: increment(1)
-          })
-        }
-      } catch (err) {
-        console.error("Erro ao registrar visualização:", err)
-      }
-    }
-
-    registerView()
-
-    return () => {
-      cancelled = true // evita duplicação se o componente desmontar rapidamente
-    }
-  }, [isOpen, calculation?.id, user?.uid])
-  const handleParamChange = (paramName, value) => {
-    setParamValue(paramName, value)
-  }
-
-  const copyToClipboard = (text, key, resultName) => {
-    navigator.clipboard.writeText(text).then(() => {
-      setCopied(prev => ({ ...prev, [key]: true }))
-      setTimeout(() => {
-        setCopied(prev => ({ ...prev, [key]: false }))
-      }, 2000)
-      success(`Valor "${resultName || 'Resultado'}" copiado para a área de transferência!`)
-    }).catch(err => {
-      console.error("Copy error:", err)
-      toastError("Não foi possível copiar o resultado. Tente novamente.")
-    })
-  }
->>>>>>> 8fe266a1
-
+
+  // useEffect para controle de ESC e scroll
   useEffect(() => {
-<<<<<<< HEAD
     const handleEsc = (e) => {
       if (e.key === "Escape") onClose();
     };
@@ -319,37 +311,19 @@
     } else {
       // Restaura o scroll do body quando o modal é fechado
       document.body.style.overflow = "unset";
-=======
-    const handleEsc = e => {
-      if (e.key === "Escape") onClose()
-    }
-    if (isOpen) {
-      window.addEventListener("keydown", handleEsc)
-      document.body.style.overflow = "hidden"
-    } else {
-      document.body.style.overflow = "unset"
->>>>>>> 8fe266a1
     }
     return () => {
-<<<<<<< HEAD
       window.removeEventListener("keydown", handleEsc);
       document.body.style.overflow = "unset";
     };
   }, [isOpen, onClose]);
-=======
-      window.removeEventListener("keydown", handleEsc)
-      document.body.style.overflow = "unset"
-    }
-  }, [isOpen, onClose])
-  
+
+  // useEffect para toast de feedback (da branch develop)
   useEffect(() => {
-    if (error) {
-      toastError("Erro no cálculo: " + error)
-    } else if (allFieldsFilled && Object.keys(results).length > 0) {
-      info("Cálculo realizado com sucesso!")
-    }
-  }, [error, allFieldsFilled, results, toastError, info])
->>>>>>> 8fe266a1
+    if (allFieldsFilled && Object.keys(results).length > 0 && info) {
+      info("Cálculo realizado com sucesso!");
+    }
+  }, [allFieldsFilled, results, info]);
 
   if (!isOpen || !calculation) return null;
 
@@ -358,21 +332,19 @@
       <div className="calculation-modal" ref={modalRef}>
         <div className="calculation-modal-header">
           <div className="calculation-modal-title">
-            <div className="calculation-modal-icon"><Calculator size={24} /></div>
+            <div className="calculation-modal-icon">
+              <Calculator size={24} />
+            </div>
             <div>
               <h2>{calculation.name || "Calculation"}</h2>
               <p>{calculation.description || "Calculation description"}</p>
             </div>
           </div>
-<<<<<<< HEAD
           <button
             onClick={onClose}
             className="calculation-modal-close"
             aria-label="Fechar"
           >
-=======
-          <button onClick={onClose} className="calculation-modal-close" aria-label="Close">
->>>>>>> 8fe266a1
             <X size={20} />
           </button>
         </div>
@@ -395,7 +367,6 @@
             </div>
 
             <div className="calculation-modal-parameters">
-<<<<<<< HEAD
               {calculation.parameters &&
                 calculation.parameters.map((param, index) => (
                   <div key={param.name} className="calculation-modal-parameter">
@@ -407,13 +378,13 @@
                       )}
                       {param.tooltip && (
                         <Tooltip content={param.tooltip} position="top">
-                          <HelpCircle 
-                            size={16} 
+                          <HelpCircle
+                            size={16}
                             className="tooltip-icon"
                             style={{
-                              marginLeft: '6px',
-                              color: '#6b7280',
-                              cursor: 'help'
+                              marginLeft: "6px",
+                              color: "#6b7280",
+                              cursor: "help",
                             }}
                           />
                         </Tooltip>
@@ -449,9 +420,7 @@
                           }
                           title={param.tooltip || param.description}
                           step={
-                            param.type === "number"
-                              ? param.step
-                              : undefined
+                            param.type === "number" ? param.step : undefined
                           }
                           max={
                             param.type === "number"
@@ -459,51 +428,20 @@
                               : undefined
                           }
                         />
-                        {param.max && param.max !== "" && param.max !== null && param.max !== undefined && (
-                          <div className="input-constraints">
-                            <div className="constraint-range">
-                              <span>
-                                Max: {param.max}
-                              </span>
+                        {param.max &&
+                          param.max !== "" &&
+                          param.max !== null &&
+                          param.max !== undefined && (
+                            <div className="input-constraints">
+                              <div className="constraint-range">
+                                <span>Max: {param.max}</span>
+                              </div>
                             </div>
-                          </div>
-                        )}
+                          )}
                       </div>
                     )}
-
                   </div>
                 ))}
-=======
-              {calculation.parameters?.map((param, i) => (
-                <div key={i} className="calculation-modal-parameter">
-                  <label htmlFor={`param-${i}`}>
-                    {param.name} {param.unit && <span className="unit">({param.unit})</span>}
-                  </label>
-                  {param.type === "select" ? (
-                    <select
-                      id={`param-${i}`}
-                      value={paramValues[param.name] || ""}
-                      onChange={e => handleParamChange(param.name, e.target.value)}
-                    >
-                      <option value="">Selecione uma opção</option>
-                      {param.options?.map((opt, idx) => (
-                        <option key={idx} value={opt.value}>
-                          {opt.label}
-                        </option>
-                      ))}
-                    </select>
-                  ) : (
-                    <input
-                      id={`param-${i}`}
-                      type="number"
-                      value={paramValues[param.name] || ""}
-                      onChange={e => handleParamChange(param.name, e.target.value)}
-                      placeholder={`Digite ${param.name.toLowerCase()}`}
-                    />
-                  )}
-                </div>
-              ))}
->>>>>>> 8fe266a1
             </div>
           </div>
 
@@ -514,49 +452,13 @@
               <h3>Resultados</h3>
             </div>
 
-<<<<<<< HEAD
             <div
               className={`calculation-modal-results ${!allFieldsFilled ? "inactive" : ""}`}
             >
               {/* Verifica se estamos usando o novo formato de múltiplos resultados */}
               {calculation.results && calculation.results.length > 0 ? (
-                // Novo formato: múltiplos resultados
+                // Novo formato: múltiplos resultados - usando CalculationResult component
                 Object.keys(results).map((key) => (
-                  <div key={key} className="calculation-result">
-                    <div className="calculation-result-label">
-                      <span className="result-name">{results[key].name}</span>
-                      {results[key].unit && (
-                        <span className="unit">({results[key].unit})</span>
-                      )}
-                    </div>
-                    <div className="calculation-result-value">
-                      <span>{results[key].value || "0"}</span>
-                      <button
-                        onClick={() =>
-                          copyToClipboard(
-                            results[key].value?.toString() || "0",
-                            key,
-                          )
-                        }
-                        className={`copy-button ${copied[key] ? "copied" : ""}`}
-                        aria-label="Copiar resultado"
-                        disabled={!allFieldsFilled}
-                      >
-                        {copied[key] ? <Check size={16} /> : <Copy size={16} />}
-                        <span className="copy-text">
-                          {copied[key] ? "Copiado" : "Copiar"}
-                        </span>
-                      </button>
-                    </div>
-
-                  </div>
-=======
-            <div className={`calculation-modal-results ${!allFieldsFilled ? "inactive" : ""}`}>
-              {error && <p style={{ color: "red" }}>{error}</p>}
-
-              {calculation.results && calculation.results.length > 0 ? (
-                Object.keys(results).map(key => (
-
                   <CalculationResult
                     key={key}
                     name={results[key]?.name}
@@ -564,120 +466,59 @@
                     unit={results[key]?.unit}
                     description={results[key]?.description}
                     copied={copied[key]}
-                    onCopy={() => copyToClipboard(results[key]?.value || "0", key)}
+                    onCopy={() =>
+                      copyToClipboard(
+                        results[key]?.value || "0",
+                        key,
+                        results[key]?.name,
+                      )
+                    }
                     disabled={!allFieldsFilled}
                   />
->>>>>>> 8fe266a1
                 ))
               ) : (
                 <>
-<<<<<<< HEAD
-                  <div className="calculation-result primary">
-                    <div className="calculation-result-label">
-                      <span className="result-name">
-                        {calculation.resultName || "Resultado"}
-                      </span>
-                      <span className="unit">
-                        {calculation.resultUnit || ""}
-                      </span>
-                    </div>
-                    <div className="calculation-result-value">
-                      <span>{results.value || "0"}</span>
-                      <button
-                        onClick={() =>
-                          copyToClipboard(
-                            results.value?.toString() || "0",
-                            "main",
-                          )
-                        }
-                        className={`copy-button ${copied["main"] ? "copied" : ""}`}
-                        aria-label="Copiar resultado"
-                        disabled={!allFieldsFilled}
-                      >
-                        {copied["main"] ? (
-                          <Check size={16} />
-                        ) : (
-                          <Copy size={16} />
-                        )}
-                        <span className="copy-text">
-                          {copied["main"] ? "Copiado" : "Copiar"}
-                        </span>
-                      </button>
-                    </div>
-                  </div>
-
-                  {/* Resultados adicionais (formato antigo) */}
-                  {calculation.additionalResults &&
-                    calculation.additionalResults.map((result, index) => (
-                      <div key={index} className="calculation-result secondary">
-                        <div className="calculation-result-label">
-                          <span className="result-name">{result.name}</span>
-                          <span className="unit">{result.unit}</span>
-                        </div>
-                        <div className="calculation-result-value">
-                          <span>{results[result.key] || "0"}</span>
-                          <button
-                            onClick={() =>
-                              copyToClipboard(
-                                results[result.key]?.toString() || "0",
-                                result.key,
-                              )
-                            }
-                            className={`copy-button ${copied[result.key] ? "copied" : ""}`}
-                            aria-label="Copiar resultado"
-                            disabled={!allFieldsFilled}
-                          >
-                            {copied[result.key] ? (
-                              <Check size={16} />
-                            ) : (
-                              <Copy size={16} />
-                            )}
-                            <span className="copy-text">
-                              {copied[result.key] ? "Copiado" : "Copiar"}
-                            </span>
-                          </button>
-                        </div>
-                      </div>
-                    ))}
-=======
                   <CalculationResult
-                    name={calculation.resultName || "Result"}
+                    name={calculation.resultName || "Resultado"}
                     value={results.value || "0"}
                     unit={calculation.resultUnit || ""}
                     copied={copied["main"]}
-                    onCopy={() => copyToClipboard(results.value || "0", "main")}
+                    onCopy={() =>
+                      copyToClipboard(
+                        results.value || "0",
+                        "main",
+                        calculation.resultName || "Resultado",
+                      )
+                    }
                     disabled={!allFieldsFilled}
                     primary
                   />
 
-                  {calculation.additionalResults?.map((result, i) => (
+                  {calculation.additionalResults?.map((result, index) => (
                     <CalculationResult
-                      key={i}
+                      key={index}
                       name={result.name}
                       value={results[result.key] || "0"}
                       unit={result.unit}
                       copied={copied[result.key]}
-                      onCopy={() => copyToClipboard(results[result.key] || "0", result.key)}
+                      onCopy={() =>
+                        copyToClipboard(
+                          results[result.key] || "0",
+                          result.key,
+                          result.name,
+                        )
+                      }
                       disabled={!allFieldsFilled}
                     />
-
                   ))}
->>>>>>> 8fe266a1
                 </>
               )}
-
             </div>
           </div>
         </div>
       </div>
-<<<<<<< HEAD
     </div>
   );
 };
-=======
-    </div >
-  )
-}
->>>>>>> 8fe266a1
-
-export default CalculationModal+
+export default CalculationModal;