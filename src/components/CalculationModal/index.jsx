import React, { useRef, useEffect } from "react"
import { X, Copy, Calculator, Check, Info } from "lucide-react"
import { useCalculationResult } from "../../hooks/useCalculationResult"
<<<<<<< HEAD
import "./styles.css"
import { useFormParameters } from "../../hooks/useFormParameters"

const CalculationModal = ({ calculation, isOpen, onClose }) => {
const { paramValues, setParamValue, allFieldsFilled } = useFormParameters(calculation)
const { results, error } = useCalculationResult(calculation, paramValues, allFieldsFilled)

  const modalRef = useRef(null)
  const [copied, setCopied] = React.useState({})

const handleParamChange = setParamValue

  const copyToClipboard = (text, key) => {
=======
import { useToast } from "../../context/ToastContext"
import "./styles.css"
import { doc, updateDoc, increment, getDoc, setDoc } from "firebase/firestore"
import { db } from "../../services/firebaseConfig"
import { useAuth } from "../../context/useAuth"
import CalculationResult from "../CalculationResult"

const CalculationModal = ({ calculation, isOpen, onClose }) => {
  const { paramValues, setParamValues, results, allFieldsFilled, error } = useCalculationResult(calculation)
  const modalRef = useRef(null)
  const [copied, setCopied] = React.useState({})
  const { success, error: toastError, info } = useToast()
  const { user } = useAuth()

  useEffect(() => {
    if (!isOpen || !user?.uid || !calculation?.id) return

    let cancelled = false

    const registerView = async () => {
      try {
        const viewRef = doc(db, "calculations", calculation.id, "views", user.uid)
        const viewSnap = await getDoc(viewRef)

        if (!viewSnap.exists() && !cancelled) {
          await setDoc(viewRef, { viewedAt: new Date() })

          const calcRef = doc(db, "calculations", calculation.id)
          await updateDoc(calcRef, {
            views: increment(1)
          })
        }
      } catch (err) {
        console.error("Erro ao registrar visualização:", err)
      }
    }

    registerView()

    return () => {
      cancelled = true // evita duplicação se o componente desmontar rapidamente
    }
  }, [isOpen, calculation?.id, user?.uid])
  const handleParamChange = (paramName, value) => {
    setParamValues(prev => ({ ...prev, [paramName]: value }))
  }

  const copyToClipboard = (text, key, resultName) => {
>>>>>>> dd8a12d1
    navigator.clipboard.writeText(text).then(() => {
      setCopied(prev => ({ ...prev, [key]: true }))
      setTimeout(() => {
        setCopied(prev => ({ ...prev, [key]: false }))
      }, 2000)
<<<<<<< HEAD
    }).catch(err => {
      console.error("Copy error:", err)
=======
      success(`Valor "${resultName || 'Resultado'}" copiado para a área de transferência!`)
    }).catch(err => {
      console.error("Copy error:", err)
      toastError("Não foi possível copiar o resultado. Tente novamente.")
>>>>>>> dd8a12d1
    })
  }

  useEffect(() => {
    const handleEsc = e => {
      if (e.key === "Escape") onClose()
    }
    if (isOpen) {
      window.addEventListener("keydown", handleEsc)
      document.body.style.overflow = "hidden"
    } else {
      document.body.style.overflow = "unset"
    }
    return () => {
      window.removeEventListener("keydown", handleEsc)
      document.body.style.overflow = "unset"
    }
  }, [isOpen, onClose])
  
  useEffect(() => {
    if (error) {
      toastError("Erro no cálculo: " + error)
    } else if (allFieldsFilled && Object.keys(results).length > 0) {
      info("Cálculo realizado com sucesso!")
    }
  }, [error, allFieldsFilled, results, toastError, info])

  if (!isOpen || !calculation) return null

  return (
    <div className="calculation-modal-overlay">
      <div className="calculation-modal" ref={modalRef}>
        <div className="calculation-modal-header">
          <div className="calculation-modal-title">
            <div className="calculation-modal-icon"><Calculator size={24} /></div>
            <div>
<<<<<<< HEAD
              <h2>{calculation.name || "Cálculo"}</h2>
              <p>{calculation.description || "Nenhuma descrição disponível"}</p>
=======
              <h2>{calculation.name || "Calculation"}</h2>
              <p>{calculation.description || "Calculation description"}</p>
>>>>>>> dd8a12d1
            </div>
          </div>
          <button onClick={onClose} className="calculation-modal-close" aria-label="Close">
            <X size={20} />
          </button>
        </div>

        <div className="calculation-modal-content">
          <div className="calculation-modal-section">
            <div className="section-header">
              <h3>Parâmetros</h3>
              <div className="section-badge">
                {allFieldsFilled ? (
                  <span className="badge success">
                    <Check size={14} /> Completo
                  </span>
                ) : (
                  <span className="badge warning">
                    <Info size={14} /> Preencha todos os campos
                  </span>
                )}
              </div>
            </div>

            <div className="calculation-modal-parameters">
              {calculation.parameters?.map((param, i) => (
                <div key={i} className="calculation-modal-parameter">
                  <label htmlFor={`param-${i}`}>
                    {param.name} {param.unit && <span className="unit">({param.unit})</span>}
                  </label>
                  {param.type === "select" ? (
                    <select
                      id={`param-${i}`}
                      value={paramValues[param.name] || ""}
                      onChange={e => handleParamChange(param.name, e.target.value)}
                    >
                      <option value="">Selecione uma opção</option>
                      {param.options?.map((opt, idx) => (
                        <option key={idx} value={opt.value}>
                          {opt.label}
                        </option>
                      ))}
                    </select>
                  ) : (
                    <input
                      id={`param-${i}`}
                      type="number"
                      value={paramValues[param.name] || ""}
                      onChange={e => handleParamChange(param.name, e.target.value)}
                      placeholder={`Digite ${param.name.toLowerCase()}`}
                    />
                  )}
                </div>
              ))}
            </div>
          </div>

          <div className="calculation-modal-divider"></div>

          <div className="calculation-modal-section">
            <div className="section-header">
              <h3>Resultados</h3>
            </div>

            <div className={`calculation-modal-results ${!allFieldsFilled ? "inactive" : ""}`}>
<<<<<<< HEAD
              {error && <p className="error-message">{error}</p>}

              {calculation.results && calculation.results.length > 0 && Object.keys(results).map(key => (
                <div key={key} className="calculation-result">
                  <div className="calculation-result-label">
                    <span className="result-name">{results[key]?.name}</span>
                    {results[key]?.unit && <span className="unit">({results[key]?.unit})</span>}
                  </div>
                  <div className="calculation-result-value">
                    <span>{results[key]?.value || "0"}</span>
                    <button
                      onClick={() => copyToClipboard(results[key]?.value || "0", key)}
                      className={`copy-button ${copied[key] ? "copied" : ""}`}
                      aria-label="Copy result"
                      disabled={!allFieldsFilled}
                    >
                      {copied[key] ? <Check size={16} /> : <Copy size={16} />}
                      <span className="copy-text">{copied[key] ? "Copiado" : "Copiar"}</span>
                    </button>
                  </div>
                  {results[key]?.description && (
                    <div className="calculation-result-description">{results[key].description}</div>
                  )}
                </div>
              ))}
              {(!calculation.results || calculation.results.length === 0) && (
                <>
                  <div className="calculation-result primary">
                    <div className="calculation-result-label">
                      <span className="result-name">{calculation.resultName || "Resultado"}</span>
                      <span className="unit">{calculation.resultUnit || ""}</span>
                    </div>
                    <div className="calculation-result-value">
                      <span>{results.value || "0"}</span>
                      <button
                        onClick={() => copyToClipboard(results.value || "0", "main")}
                        className={`copy-button ${copied["main"] ? "copied" : ""}`}
                        aria-label="Copy result"
                        disabled={!allFieldsFilled}
                      >
                        {copied["main"] ? <Check size={16} /> : <Copy size={16} />}
                        <span className="copy-text">{copied["main"] ? "Copiado" : "Copiar"}</span>
                      </button>
                    </div>
                  </div>

                  {calculation.additionalResults?.map((result, i) => (
                    <div key={i} className="calculation-result secondary">
                      <div className="calculation-result-label">
                        <span className="result-name">{result.name}</span>
                        <span className="unit">{result.unit}</span>
                      </div>
                      <div className="calculation-result-value">
                        <span>{results[result.key] || "0"}</span>
                        <button
                          onClick={() => copyToClipboard(results[result.key] || "0", result.key)}
                          className={`copy-button ${copied[result.key] ? "copied" : ""}`}
                          aria-label="Copy result"
                          disabled={!allFieldsFilled}
                        >
                          {copied[result.key] ? <Check size={16} /> : <Copy size={16} />}
                          <span className="copy-text">{copied[result.key] ? "Copiado" : "Copiar"}</span>
                        </button>
                      </div>
                    </div>
=======
              {error && <p style={{ color: "red" }}>{error}</p>}

              {calculation.results && calculation.results.length > 0 ? (
                Object.keys(results).map(key => (

                  <CalculationResult
                    key={key}
                    name={results[key]?.name}
                    value={results[key]?.value}
                    unit={results[key]?.unit}
                    description={results[key]?.description}
                    copied={copied[key]}
                    onCopy={() => copyToClipboard(results[key]?.value || "0", key)}
                    disabled={!allFieldsFilled}
                  />
                ))
              ) : (
                <>
                  <CalculationResult
                    name={calculation.resultName || "Result"}
                    value={results.value || "0"}
                    unit={calculation.resultUnit || ""}
                    copied={copied["main"]}
                    onCopy={() => copyToClipboard(results.value || "0", "main")}
                    disabled={!allFieldsFilled}
                    primary
                  />

                  {calculation.additionalResults?.map((result, i) => (
                    <CalculationResult
                      key={i}
                      name={result.name}
                      value={results[result.key] || "0"}
                      unit={result.unit}
                      copied={copied[result.key]}
                      onCopy={() => copyToClipboard(results[result.key] || "0", result.key)}
                      disabled={!allFieldsFilled}
                    />

>>>>>>> dd8a12d1
                  ))}
                </>
              )}

            </div>
          </div>
        </div>
      </div>
    </div >
  )
}

export default CalculationModal<|MERGE_RESOLUTION|>--- conflicted
+++ resolved
@@ -1,21 +1,6 @@
 import React, { useRef, useEffect } from "react"
 import { X, Copy, Calculator, Check, Info } from "lucide-react"
 import { useCalculationResult } from "../../hooks/useCalculationResult"
-<<<<<<< HEAD
-import "./styles.css"
-import { useFormParameters } from "../../hooks/useFormParameters"
-
-const CalculationModal = ({ calculation, isOpen, onClose }) => {
-const { paramValues, setParamValue, allFieldsFilled } = useFormParameters(calculation)
-const { results, error } = useCalculationResult(calculation, paramValues, allFieldsFilled)
-
-  const modalRef = useRef(null)
-  const [copied, setCopied] = React.useState({})
-
-const handleParamChange = setParamValue
-
-  const copyToClipboard = (text, key) => {
-=======
 import { useToast } from "../../context/ToastContext"
 import "./styles.css"
 import { doc, updateDoc, increment, getDoc, setDoc } from "firebase/firestore"
@@ -64,21 +49,15 @@
   }
 
   const copyToClipboard = (text, key, resultName) => {
->>>>>>> dd8a12d1
     navigator.clipboard.writeText(text).then(() => {
       setCopied(prev => ({ ...prev, [key]: true }))
       setTimeout(() => {
         setCopied(prev => ({ ...prev, [key]: false }))
       }, 2000)
-<<<<<<< HEAD
-    }).catch(err => {
-      console.error("Copy error:", err)
-=======
       success(`Valor "${resultName || 'Resultado'}" copiado para a área de transferência!`)
     }).catch(err => {
       console.error("Copy error:", err)
       toastError("Não foi possível copiar o resultado. Tente novamente.")
->>>>>>> dd8a12d1
     })
   }
 
@@ -115,13 +94,8 @@
           <div className="calculation-modal-title">
             <div className="calculation-modal-icon"><Calculator size={24} /></div>
             <div>
-<<<<<<< HEAD
-              <h2>{calculation.name || "Cálculo"}</h2>
-              <p>{calculation.description || "Nenhuma descrição disponível"}</p>
-=======
               <h2>{calculation.name || "Calculation"}</h2>
               <p>{calculation.description || "Calculation description"}</p>
->>>>>>> dd8a12d1
             </div>
           </div>
           <button onClick={onClose} className="calculation-modal-close" aria-label="Close">
@@ -187,73 +161,6 @@
             </div>
 
             <div className={`calculation-modal-results ${!allFieldsFilled ? "inactive" : ""}`}>
-<<<<<<< HEAD
-              {error && <p className="error-message">{error}</p>}
-
-              {calculation.results && calculation.results.length > 0 && Object.keys(results).map(key => (
-                <div key={key} className="calculation-result">
-                  <div className="calculation-result-label">
-                    <span className="result-name">{results[key]?.name}</span>
-                    {results[key]?.unit && <span className="unit">({results[key]?.unit})</span>}
-                  </div>
-                  <div className="calculation-result-value">
-                    <span>{results[key]?.value || "0"}</span>
-                    <button
-                      onClick={() => copyToClipboard(results[key]?.value || "0", key)}
-                      className={`copy-button ${copied[key] ? "copied" : ""}`}
-                      aria-label="Copy result"
-                      disabled={!allFieldsFilled}
-                    >
-                      {copied[key] ? <Check size={16} /> : <Copy size={16} />}
-                      <span className="copy-text">{copied[key] ? "Copiado" : "Copiar"}</span>
-                    </button>
-                  </div>
-                  {results[key]?.description && (
-                    <div className="calculation-result-description">{results[key].description}</div>
-                  )}
-                </div>
-              ))}
-              {(!calculation.results || calculation.results.length === 0) && (
-                <>
-                  <div className="calculation-result primary">
-                    <div className="calculation-result-label">
-                      <span className="result-name">{calculation.resultName || "Resultado"}</span>
-                      <span className="unit">{calculation.resultUnit || ""}</span>
-                    </div>
-                    <div className="calculation-result-value">
-                      <span>{results.value || "0"}</span>
-                      <button
-                        onClick={() => copyToClipboard(results.value || "0", "main")}
-                        className={`copy-button ${copied["main"] ? "copied" : ""}`}
-                        aria-label="Copy result"
-                        disabled={!allFieldsFilled}
-                      >
-                        {copied["main"] ? <Check size={16} /> : <Copy size={16} />}
-                        <span className="copy-text">{copied["main"] ? "Copiado" : "Copiar"}</span>
-                      </button>
-                    </div>
-                  </div>
-
-                  {calculation.additionalResults?.map((result, i) => (
-                    <div key={i} className="calculation-result secondary">
-                      <div className="calculation-result-label">
-                        <span className="result-name">{result.name}</span>
-                        <span className="unit">{result.unit}</span>
-                      </div>
-                      <div className="calculation-result-value">
-                        <span>{results[result.key] || "0"}</span>
-                        <button
-                          onClick={() => copyToClipboard(results[result.key] || "0", result.key)}
-                          className={`copy-button ${copied[result.key] ? "copied" : ""}`}
-                          aria-label="Copy result"
-                          disabled={!allFieldsFilled}
-                        >
-                          {copied[result.key] ? <Check size={16} /> : <Copy size={16} />}
-                          <span className="copy-text">{copied[result.key] ? "Copiado" : "Copiar"}</span>
-                        </button>
-                      </div>
-                    </div>
-=======
               {error && <p style={{ color: "red" }}>{error}</p>}
 
               {calculation.results && calculation.results.length > 0 ? (
@@ -293,7 +200,6 @@
                       disabled={!allFieldsFilled}
                     />
 
->>>>>>> dd8a12d1
                   ))}
                 </>
               )}
