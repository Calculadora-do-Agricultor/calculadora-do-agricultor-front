--- conflicted
+++ resolved
@@ -4,11 +4,8 @@
 import { db, auth } from "../../services/firebaseConfig"
 import { useAuthState } from "react-firebase-hooks/auth"
 import { AuthContext } from "../../context/AuthContext"
-<<<<<<< HEAD
 import { AdminContext } from "../../context/AdminContext"
-=======
 import { useToast } from "../../context/ToastContext"
->>>>>>> fc001caa
 import {
   ArrowRight,
   Search,
@@ -47,14 +44,9 @@
   const navigate = useNavigate()
   const { success, error: toastError } = useToast()
 
-  // Usar o isAdmin do AuthContext em vez de verificar localmente
-<<<<<<< HEAD
+  // Usar o isAdmin do AdminContext (nova funcionalidade)
   const { isAdmin: contextIsAdmin } = useContext(AdminContext)
   
-=======
-  const { isAdmin: contextIsAdmin } = useContext(AuthContext)
-
->>>>>>> fc001caa
   useEffect(() => {
     setIsAdmin(contextIsAdmin)
   }, [contextIsAdmin])
@@ -556,13 +548,8 @@
               <>
                 <div className="delete-modal-header">
                   <AlertTriangle className="delete-modal-icon" size={48} />
-<<<<<<< HEAD
                   <h2 id="delete-modal-title">Confirmar exclusão</h2>
-                </div>ent 
-=======
-                  <h2 id="delete-confirmation-modal-title">Confirmar exclusão</h2>
                 </div>
->>>>>>> fc001caa
                 <div className="delete-modal-content">
                   <p>
                     Tem certeza que deseja excluir o cálculo <strong>"{calculationToDelete.name || calculationToDelete.nome}"</strong>?
