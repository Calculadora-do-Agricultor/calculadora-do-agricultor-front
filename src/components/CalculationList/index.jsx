--- conflicted
+++ resolved
@@ -3,11 +3,8 @@
 import { db, auth } from "../../services/firebaseConfig"
 import { useAuthState } from "react-firebase-hooks/auth"
 import { AuthContext } from "../../context/AuthContext"
-<<<<<<< HEAD
-import { useToast } from "../../context/ToastContext"
-=======
+import { useToast } from "@/context/ToastContext"
 import { updateDoc, setDoc, increment } from "firebase/firestore"
->>>>>>> 15099708
 import {
   ArrowRight,
   Search,
@@ -83,27 +80,26 @@
     }
   }, [showDeleteModal])
 
-  async function incrementViews(calculationId) {
-    const docRef = doc(db, "calculations", calculationId);
-    const docSnap = await getDoc(docRef);
-
-    if (docSnap.exists()) {
-      const data = docSnap.data();
-
-      if (!("views" in data)) {
-        // Cria o campo views com valor inicial 1, mantendo os demais campos
-        await setDoc(docRef, { views: 1 }, { merge: true });
-      } else {
-        // Incrementa o campo views em 1
-        await updateDoc(docRef, {
-          views: increment(1),
-        });
-      }
-    } else {
-      console.log("Documento não encontrado");
-    }
-  }
-  
+
+
+  // Incrementa visualização única por usuário
+  async function incrementViews(calculationId, userId) {
+    if (!calculationId || !userId) return
+
+    const userViewRef = doc(db, "calculations", calculationId, "viewsByUser", userId)
+    const userViewSnap = await getDoc(userViewRef)
+
+    if (!userViewSnap.exists()) {
+      // Usuário ainda não visualizou, registra e incrementa
+      await setDoc(userViewRef, { viewedAt: new Date() })
+
+      const calcRef = doc(db, "calculations", calculationId)
+      await updateDoc(calcRef, {
+        views: increment(1)
+      })
+    }
+  }
+
 
 
   useEffect(() => {
@@ -251,12 +247,7 @@
 
       // Mostrar mensagem de sucesso antes de fechar o modal
       setDeleteSuccess(true)
-<<<<<<< HEAD
-      success(`Cálculo "${calculationToDelete.name || calculationToDelete.nome}" excluído com sucesso!`)
-      
-=======
-
->>>>>>> 15099708
+
       // Notificar o componente pai que um cálculo foi excluído
       if (onCalculationDeleted) {
         onCalculationDeleted()
@@ -500,10 +491,6 @@
                   <Eye size={14} />
                   <span>{calculation.views || 0} visualizações</span>
                 </div>
-<<<<<<< HEAD
-=======
-
->>>>>>> 15099708
               </div>
             </div>
 
@@ -537,9 +524,8 @@
                 className="details-button"
                 onClick={async () => {
                   setSelectedCalculation(calculation)
-                  await incrementViews(calculation.id)
+                  await incrementViews(calculation.id, user?.uid) // Passe o user.uid aqui
                   setIsModalOpen(true)
-
                 }}
                 aria-label="Abrir cálculo"
               >
