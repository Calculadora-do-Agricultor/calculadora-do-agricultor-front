import { useState, useEffect, useContext, memo } from "react"
import { useNavigate } from "react-router-dom"
import { collection, query, where, getDocs, doc, getDoc, deleteDoc } from "firebase/firestore"
import { db, auth } from "../../services/firebaseConfig"
import { useAuthState } from "react-firebase-hooks/auth"
import { AuthContext } from "../../context/AuthContext"
import { useToast } from "../../context/ToastContext"
import {
  ArrowRight,
  Search,
  Calendar,
  Clock,
  LayoutGrid,
  ListIcon,
  SlidersHorizontal,
  Share2,
  ChevronDown,
  AlertCircle,
  Eye,
  AlertTriangle,
  CheckCircle,
  Loader2,
} from "lucide-react"
import CalculationModal from "../CalculationModal"
import { Tooltip } from "../ui/Tooltip"
import CalculationActions from "../CalculationActions"
import EmptyState from "../ui/EmptyState"
import { SearchX, Calculator as CalculatorIcon } from "lucide-react"
import "./styles.css"
import EmptyState from "../EmptyState/EmptyState"

const CalculationList = ({
  category,
  calculations: externalCalculations,
  searchTerm = "",
  viewMode = "grid",
  sortOption: initialSortOption = "name_asc",
  complexityFilters = [],
  onEditCalculation,
  onCalculationDeleted,
}) => {
  const [user] = useAuthState(auth)
  const [isAdmin, setIsAdmin] = useState(false)
<<<<<<< HEAD
  const navigate = useNavigate()
=======
  const { success, error: toastError } = useToast()
>>>>>>> 8614e325

  // Usar o isAdmin do AuthContext em vez de verificar localmente
  const { isAdmin: contextIsAdmin } = useContext(AuthContext)

  useEffect(() => {
    setIsAdmin(contextIsAdmin)
  }, [contextIsAdmin])
  const [calculations, setCalculations] = useState([])
  const [loading, setLoading] = useState(true)
  const [error, setError] = useState(null)
  const [filteredCalculations, setFilteredCalculations] = useState([])
  const [selectedCalculation, setSelectedCalculation] = useState(null)
  const [isModalOpen, setIsModalOpen] = useState(false)
  const [sortOption, setSortOption] = useState(initialSortOption)
  const [showSortOptions, setShowSortOptions] = useState(false)

  // Estados para o modal de exclusão global
  const [showDeleteModal, setShowDeleteModal] = useState(false)
  const [calculationToDelete, setCalculationToDelete] = useState(null)
  const [isDeleting, setIsDeleting] = useState(false)
  const [deleteError, setDeleteError] = useState(null)
  const [deleteSuccess, setDeleteSuccess] = useState(false)

  // Efeito para bloquear/desbloquear scroll do body quando o modal de exclusão está aberto
  useEffect(() => {
    if (showDeleteModal) {
      document.body.classList.add("modal-open")
      document.body.style.overflow = 'hidden'
    } else {
      document.body.classList.remove("modal-open")
      document.body.style.overflow = 'unset'
      setDeleteError(null)
      setDeleteSuccess(false)
    }

    return () => {
      document.body.classList.remove("modal-open")
      document.body.style.overflow = 'unset'
    }
  }, [showDeleteModal])



  useEffect(() => {
    // Se cálculos externos foram fornecidos, use-os diretamente
    if (externalCalculations) {
      setCalculations(externalCalculations)
      setLoading(false)
      return
    }

    // Caso contrário, busque do Firestore (fallback para compatibilidade)
    const fetchCalculations = async () => {
      try {
        setLoading(true)
        setError(null)

        // Buscar todas as categorias para encontrar o ID da categoria pelo nome
        const categoriesSnapshot = await getDocs(collection(db, "categories"))
        const categoryDoc = categoriesSnapshot.docs.find(doc => doc.data().name === category)

        if (!categoryDoc) {
          setCalculations([])
          return
        }

        const categoryId = categoryDoc.id

        // Buscar cálculos que contêm o ID da categoria no array categories
        const q = query(
          collection(db, "calculations"),
          where("categories", "array-contains", categoryId)
        )
        const querySnapshot = await getDocs(q)

        const calculationsData = querySnapshot.docs.map((doc) => ({
          id: doc.id,
          ...doc.data(),
          // Add default values for missing fields
          views: doc.data().views || 0,
          createdAt: doc.data().createdAt || { toDate: () => new Date() },
          updatedAt: doc.data().updatedAt || { toDate: () => new Date() },
          tags: doc.data().tags || [],
        }))

        setCalculations(calculationsData)
      } catch (err) {
        console.error("Erro ao buscar cálculos:", err)
        setError("Não foi possível carregar os cálculos. Tente novamente mais tarde.")
      } finally {
        setLoading(false)
      }
    }

    if (category && !externalCalculations) {
      fetchCalculations()
    }
  }, [category, externalCalculations])



  // Filter calculations based on search term
  useEffect(() => {
    if (!calculations.length) {
      setFilteredCalculations([])
      return
    }

    let filtered = [...calculations]

    // Apply search filter
    if (searchTerm.trim()) {
      const searchLower = searchTerm.toLowerCase()
      filtered = filtered.filter((calc) => {
        const name = calc.name || calc.nome || ""
        const description = calc.description || calc.descricao || ""
        const tags = calc.tags || []

        return (
          name.toLowerCase().includes(searchLower) ||
          description.toLowerCase().includes(searchLower) ||
          tags.some((tag) => tag.toLowerCase().includes(searchLower))
        )
      })
    }

    // Apply sorting
    filtered = sortCalculations(filtered, sortOption)

    setFilteredCalculations(filtered)
  }, [searchTerm, calculations, sortOption])

  const sortCalculations = (calcs, option) => {
    switch (option) {
      case "name_asc":
        return [...calcs].sort((a, b) => (a.name || a.nome || "").localeCompare(b.name || b.nome || ""))
      case "name_desc":
        return [...calcs].sort((a, b) => (b.name || b.nome || "").localeCompare(a.name || a.nome || ""))
      case "date_newest":
        return [...calcs].sort((a, b) => b.createdAt.toDate() - a.createdAt.toDate())
      case "date_oldest":
        return [...calcs].sort((a, b) => a.createdAt.toDate() - b.createdAt.toDate())
      case "views_desc":
        return [...calcs].sort((a, b) => (b.views || 0) - (a.views || 0))
      default:
        return calcs
    }
  }



  const getTimeAgo = (date) => {
    const now = new Date()
    const diffInDays = Math.floor((now - date) / (1000 * 60 * 60 * 24))

    if (diffInDays === 0) return "Hoje"
    if (diffInDays === 1) return "Ontem"
    if (diffInDays < 7) return `${diffInDays} dias atrás`
    if (diffInDays < 30) return `${Math.floor(diffInDays / 7)} semanas atrás`
    if (diffInDays < 365) return `${Math.floor(diffInDays / 30)} meses atrás`
    return `${Math.floor(diffInDays / 365)} anos atrás`
  }

  // Função para abrir o modal de exclusão
  const handleDeleteClick = (calculation) => {
    setCalculationToDelete(calculation)
    setShowDeleteModal(true)
  }

  // Função para confirmar a exclusão
  const handleConfirmDelete = async () => {
    if (!calculationToDelete) return

    try {
      setIsDeleting(true)
      setDeleteError(null)

      // Adicionar um pequeno atraso para mostrar o estado de loading
      await new Promise(resolve => setTimeout(resolve, 500))

      await deleteDoc(doc(db, "calculations", calculationToDelete.id))

      // Remover o cálculo da lista
      setFilteredCalculations((prev) => prev.filter((calc) => calc.id !== calculationToDelete.id))
      setCalculations((prev) => prev.filter((calc) => calc.id !== calculationToDelete.id))

      // Mostrar mensagem de sucesso antes de fechar o modal
      setDeleteSuccess(true)
      success(`Cálculo "${calculationToDelete.name || calculationToDelete.nome}" excluído com sucesso!`)
      
      // Notificar o componente pai que um cálculo foi excluído
      if (onCalculationDeleted) {
        onCalculationDeleted()
      }

      // Fechar o modal após um breve delay para mostrar a mensagem de sucesso
      setTimeout(() => {
        setShowDeleteModal(false)
        setCalculationToDelete(null)
      }, 1500)
    } catch (error) {
      console.error("Erro ao excluir cálculo:", error)
      setDeleteError("Não foi possível excluir o cálculo. Tente novamente.")
      toastError("Falha ao excluir cálculo. Tente novamente.")
    } finally {
      setFIsDeleting(false)
    }
  }

  // Função para cancelar a exclusão
  const handleCancelDelete = () => {
    setShowDeleteModal(false)
    setCalculationToDelete(null)
  }

  // Skeleton loading component
  const CalculationSkeleton = () => (
    <div className="calculation-card is-loading">
      <div className="calculation-content">
        <div className="skeleton-title"></div>
        <div className="skeleton-description"></div>
        <div className="skeleton-description"></div>
        <div className="skeleton-description" style={{ width: "70%" }}></div>
      </div>
      <div className="calculation-footer">
        <div className="skeleton-button"></div>
      </div>
    </div>
  )

  if (loading) {
    return (
      <div className="calculations-container">
        <div className="calculations-header">
          <div className="calculations-count">
            <div className="skeleton-text"></div>
          </div>
          <div className="calculations-actions">
            <div className="skeleton-action"></div>
            <div className="skeleton-action"></div>
          </div>
        </div>
        <div className={`calculations-${viewMode}`}>
          {Array(6)
            .fill()
            .map((_, index) => (
              <CalculationSkeleton key={index} />
            ))}
        </div>
      </div>
    )
  }

  if (error) {
    return (
      <EmptyState
        icon={<AlertCircle size={48} className="text-red-500" />}
        title="Erro ao carregar cálculos"
        description="Ocorreu um erro ao tentar carregar os cálculos. Use o botão ⬅️ à esquerda para tentar novamente ou criar um novo cálculo."
      />
    );
  }

  const handleRefreshCalculations = () => {
    window.location.reload();
  };

  const handleAddCalculation = () => {
    window.location.href = '/criar-calculo';
  };

  if (filteredCalculations.length === 0) {
    return (
      <EmptyState
<<<<<<< HEAD
        icon={searchTerm ? SearchX : CalculatorIcon}
        title={searchTerm ? "Nenhum resultado encontrado" : "Nenhum cálculo disponível"}
        message={searchTerm
          ? `Não encontramos nenhum cálculo para "${searchTerm}" nesta categoria. Tente usar palavras-chave diferentes ou navegue por todas as categorias disponíveis.`
          : isAdmin
            ? "Esta categoria não tem cálculos cadastrados. Crie seu primeiro cálculo para esta categoria."
            : "Esta categoria ainda não possui cálculos. Confira outras categorias disponíveis."}
        actionLabel={searchTerm ? "Limpar pesquisa" : isAdmin ? "Criar Cálculo" : undefined}
        onAction={searchTerm
          ? () => window.location.reload()
          : isAdmin
            ? () => navigate('/admin/criar-calculo')
            : undefined}
        secondaryActionLabel={searchTerm ? "Ver todas as categorias" : undefined}
        secondaryOnAction={searchTerm ? () => navigate('/') : undefined}
      />
    )
=======
        icon={<Search size={48} className="text-gray-400" />}
        message={isAdmin ? "Nenhum cálculo cadastrado ainda." : "Nenhum cálculo disponível."}
        ctaLabel={isAdmin ? "Adicionar cálculo" : "Atualizar lista"}
        onCtaClick={isAdmin ? handleAddCalculation : handleRefreshCalculations}
      >
        {isAdmin ? (
          <p>Use o botão azul no canto inferior direito para adicionar um novo cálculo.</p>
        ) : (
          <p>Verifique sua conexão ou tente atualizar a lista.</p>
        )}
      </EmptyState>
    );
>>>>>>> 8614e325
  }


  return (
    <div className="calculations-container">
      <div className="calculations-header">
        <div className="calculations-count">
          <span>
            {filteredCalculations.length} cálculo{filteredCalculations.length !== 1 ? "s" : ""} encontrado
            {filteredCalculations.length !== 1 ? "s" : ""}
          </span>
        </div>
        <div className="calculations-actions">
          <div className="sort-dropdown">
            <button
              className="sort-button"
              onClick={() => setShowSortOptions(!showSortOptions)}
              aria-expanded={showSortOptions}
              aria-haspopup="true"
            >
              <SlidersHorizontal size={16} />
              <span>Ordenar</span>
              <ChevronDown size={14} className={`transition-transform ${showSortOptions ? "rotate-180" : ""}`} />
            </button>
            {showSortOptions && (
              <div className="sort-options">
                <button
                  className={sortOption === "name_asc" ? "active" : ""}
                  onClick={() => {
                    setSortOption("name_asc")
                    setShowSortOptions(false)
                  }}
                >
                  Nome (A-Z)
                </button>
                <button
                  className={sortOption === "name_desc" ? "active" : ""}
                  onClick={() => {
                    setSortOption("name_desc")
                    setShowSortOptions(false)
                  }}
                >
                  Nome (Z-A)
                </button>
                <button
                  className={sortOption === "date_newest" ? "active" : ""}
                  onClick={() => {
                    setSortOption("date_newest")
                    setShowSortOptions(false)
                  }}
                >
                  Mais recentes
                </button>
                <button
                  className={sortOption === "date_oldest" ? "active" : ""}
                  onClick={() => {
                    setSortOption("date_oldest")
                    setShowSortOptions(false)
                  }}
                >
                  Mais antigos
                </button>
                <button
                  className={sortOption === "views_desc" ? "active" : ""}
                  onClick={() => {
                    setSortOption("views_desc")
                    setShowSortOptions(false)
                  }}
                >
                  Mais visualizados
                </button>
              </div>
            )}
          </div>
          <div className="view-toggle">
            <Tooltip content="Visualização em grade">
              <button
                className={`view-button ${viewMode === "grid" ? "active" : ""}`}
                aria-label="Visualização em grade"
                onClick={() => window.dispatchEvent(new CustomEvent("changeViewMode", { detail: "grid" }))}
              >
                <LayoutGrid size={16} />
              </button>
            </Tooltip>
            <Tooltip content="Visualização em lista">
              <button
                className={`view-button ${viewMode === "list" ? "active" : ""}`}
                aria-label="Visualização em lista"
                onClick={() => window.dispatchEvent(new CustomEvent("changeViewMode", { detail: "list" }))}
              >
                <ListIcon size={16} />
              </button>
            </Tooltip>
          </div>
        </div>
      </div>

      <div className={`calculations-${viewMode}`}>
        {filteredCalculations.map((calculation) => (
          <div key={calculation.id} className="calculation-card">
            {(isAdmin || (user && calculation.createdBy === user.uid)) && (
              <div className="calculation-actions-wrapper">
                <CalculationActions
                  calculation={calculation}
                  onEdit={onEditCalculation}
                  onDelete={() => handleDeleteClick(calculation)}
                />
              </div>
            )}


            <div className="calculation-content">
              <div className="calculation-header">
                <h3 className="calculation-title">{calculation.name || calculation.nome}</h3>
              </div>

              <p className="calculation-description">
                {calculation.description || calculation.descricao || "Sem descrição disponível."}
              </p>

              {calculation.tags && calculation.tags.length > 0 && (
                <div className="calculation-tags">
                  {calculation.tags.slice(0, 3).map((tag, index) => (
                    <span key={index} className="calculation-tag">
                      {tag}
                    </span>
                  ))}
                  {calculation.tags.length > 3 && (
                    <span className="calculation-tag-more">+{calculation.tags.length - 3}</span>
                  )}
                </div>
              )}

              <div className="calculation-meta">
                <div className="meta-item">
                  <Calendar size={14} />
                  <span>{calculation.createdAt.toDate().toLocaleDateString()}</span>
                </div>
                <div className="meta-item">
                  <Clock size={14} />
                  <span>{getTimeAgo(calculation.updatedAt.toDate())}</span>
                </div>
                <div className="meta-item">
                  <Eye size={14} />
                  <span>{calculation.views || 0} visualizações</span>
                </div>
              </div>
            </div>

            <div className="calculation-footer">
              <div className="calculation-actions">

                <Tooltip content="Compartilhar">
                  <button
                    className="action-button share-button"
                    onClick={(e) => {
                      e.stopPropagation()
                      // Implementação de compartilhamento
                      if (navigator.share) {
                        navigator.share({
                          title: calculation.name || calculation.nome,
                          text: calculation.description || calculation.descricao,
                          url: window.location.href,
                        })
                      } else {
                        alert("Compartilhamento não suportado neste navegador")
                      }
                    }}
                    aria-label="Compartilhar"
                  >
                    <Share2 size={16} />
                  </button>
                </Tooltip>
              </div>

              <button
                className="details-button"
                onClick={() => {
                  setSelectedCalculation(calculation)
                  setIsModalOpen(true)
                }}
                aria-label="Abrir cálculo"
              >
                <span>Abrir cálculo</span>
                <ArrowRight size={16} />
              </button>
            </div>
          </div>
        ))}
      </div>

      {/* Modal de Cálculo */}
      {selectedCalculation && (
        <CalculationModal
          calculation={selectedCalculation}
          isOpen={isModalOpen}
          onClose={() => setIsModalOpen(false)}
        />
      )}

      {/* Modal de Exclusão Global */}
      {showDeleteModal && calculationToDelete && (
        <div className="delete-modal-overlay" role="dialog" aria-modal="true" aria-labelledby="delete-confirmation-modal-title">
          <div className="delete-modal">
            {deleteSuccess ? (
              <div className="delete-modal-success">
                <CheckCircle className="delete-modal-success-icon" size={48} />
                <h2 id="delete-success-modal-title-message">Cálculo excluído</h2>
                <p>O cálculo foi excluído com sucesso.</p>
              </div>
            ) : (
              <>
                <div className="delete-modal-header">
                  <AlertTriangle className="delete-modal-icon" size={48} />
                  <h2 id="delete-confirmation-modal-title">Confirmar exclusão</h2>
                </div>
                <div className="delete-modal-content">
                  <p>
                    Tem certeza que deseja excluir o cálculo <strong>"{calculationToDelete.name || calculationToDelete.nome}"</strong>?
                  </p>
                  <p className="delete-modal-warning">
                    Esta ação não pode ser desfeita.
                  </p>

                  {deleteError && (
                    <div className="delete-modal-error">
                      <AlertCircle size={16} />
                      <span>{deleteError}</span>
                    </div>
                  )}
                </div>
                <div className="delete-modal-actions">
                  <button
                    className="delete-modal-cancel"
                    onClick={handleCancelDelete}
                    disabled={isDeleting}
                    aria-label="Cancelar exclusão"
                  >
                    Cancelar
                  </button>
                  <button
                    className="delete-modal-confirm"
                    onClick={handleConfirmDelete}
                    disabled={isDeleting}
                    aria-label="Confirmar exclusão"
                  >
                    {isDeleting ? (
                      <>
                        <Loader2 size={16} className="animate-spin" />
                        <span>Excluindo...</span>
                      </>
                    ) : (
                      "Sim, excluir"
                    )}
                  </button>
                </div>
              </>
            )}
          </div>
        </div>
      )}
    </div>
  )
}
// Adicionar função para buscar nomes das categorias
const resolveCategoryNames = async (calculations) => {
  const categoryIds = [...new Set(
    calculations.flatMap(calc => calc.categories || [])
  )]

  const categoryPromises = categoryIds.map(async (id) => {
    const categoryDoc = await getDoc(doc(db, "categories", id))
    return { id, name: categoryDoc.exists() ? categoryDoc.data().name : "Categoria não encontrada" }
  })

  const categoryMap = await Promise.all(categoryPromises)
  const categoryLookup = Object.fromEntries(
    categoryMap.map(cat => [cat.id, cat.name])
  )

  return calculations.map(calc => ({
    ...calc,
    categoryNames: (calc.categories || []).map(id => categoryLookup[id] || "Desconhecida")
  }))
}
export default memo(CalculationList);<|MERGE_RESOLUTION|>--- conflicted
+++ resolved
@@ -27,7 +27,6 @@
 import EmptyState from "../ui/EmptyState"
 import { SearchX, Calculator as CalculatorIcon } from "lucide-react"
 import "./styles.css"
-import EmptyState from "../EmptyState/EmptyState"
 
 const CalculationList = ({
   category,
@@ -41,11 +40,8 @@
 }) => {
   const [user] = useAuthState(auth)
   const [isAdmin, setIsAdmin] = useState(false)
-<<<<<<< HEAD
   const navigate = useNavigate()
-=======
   const { success, error: toastError } = useToast()
->>>>>>> 8614e325
 
   // Usar o isAdmin do AuthContext em vez de verificar localmente
   const { isAdmin: contextIsAdmin } = useContext(AuthContext)
@@ -320,7 +316,6 @@
   if (filteredCalculations.length === 0) {
     return (
       <EmptyState
-<<<<<<< HEAD
         icon={searchTerm ? SearchX : CalculatorIcon}
         title={searchTerm ? "Nenhum resultado encontrado" : "Nenhum cálculo disponível"}
         message={searchTerm
@@ -338,20 +333,6 @@
         secondaryOnAction={searchTerm ? () => navigate('/') : undefined}
       />
     )
-=======
-        icon={<Search size={48} className="text-gray-400" />}
-        message={isAdmin ? "Nenhum cálculo cadastrado ainda." : "Nenhum cálculo disponível."}
-        ctaLabel={isAdmin ? "Adicionar cálculo" : "Atualizar lista"}
-        onCtaClick={isAdmin ? handleAddCalculation : handleRefreshCalculations}
-      >
-        {isAdmin ? (
-          <p>Use o botão azul no canto inferior direito para adicionar um novo cálculo.</p>
-        ) : (
-          <p>Verifique sua conexão ou tente atualizar a lista.</p>
-        )}
-      </EmptyState>
-    );
->>>>>>> 8614e325
   }
 
 
